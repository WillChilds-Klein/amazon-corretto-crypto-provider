// Copyright Amazon.com Inc. or its affiliates. All Rights Reserved.
// SPDX-License-Identifier: Apache-2.0
package com.amazon.corretto.crypto.provider.test;

import static com.amazon.corretto.crypto.provider.test.TestUtil.assertArraysHexEquals;
import static org.junit.Assert.assertFalse;
import static org.junit.Assert.assertTrue;

import com.amazon.corretto.crypto.provider.RuntimeCryptoException;
<<<<<<< HEAD
import java.io.File;
import java.io.FileInputStream;
=======
>>>>>>> 41145986
import java.io.IOException;
import java.security.GeneralSecurityException;
import java.security.InvalidAlgorithmParameterException;
import java.security.InvalidKeyException;
import java.util.stream.Stream;
<<<<<<< HEAD
import java.util.stream.StreamSupport;
import java.util.zip.GZIPInputStream;
=======
>>>>>>> 41145986
import javax.crypto.BadPaddingException;
import javax.crypto.Cipher;
import javax.crypto.IllegalBlockSizeException;
import javax.crypto.SecretKey;
import javax.crypto.spec.SecretKeySpec;
import org.junit.jupiter.api.extension.ExtendWith;
import org.junit.jupiter.api.parallel.Execution;
import org.junit.jupiter.api.parallel.ExecutionMode;
import org.junit.jupiter.api.parallel.ResourceAccessMode;
import org.junit.jupiter.api.parallel.ResourceLock;
import org.junit.jupiter.params.ParameterizedTest;
import org.junit.jupiter.params.provider.MethodSource;

@ExtendWith(TestResultLogger.class)
@Execution(ExecutionMode.CONCURRENT)
@ResourceLock(value = TestUtil.RESOURCE_GLOBAL, mode = ResourceAccessMode.READ)
public final class AesKwpKatTest {

<<<<<<< HEAD
  private static Stream<RspTestEntry> getEntriesFromFile(final String fileName) throws IOException {
    final File rsp = new File(System.getProperty("test.data.dir"), fileName);
    final InputStream is = new GZIPInputStream(new FileInputStream(rsp));
    final Iterator<RspTestEntry> iterator =
        RspTestEntry.iterateOverResource(is, true); // Auto-closes stream
    final Spliterator<RspTestEntry> split =
        Spliterators.spliteratorUnknownSize(iterator, Spliterator.ORDERED);
    return StreamSupport.stream(split, false);
  }

  public static Stream<RspTestEntry> encrypt128Params() throws IOException {
    return getEntriesFromFile("kwpEncrypt128.rsp.gz");
  }

  public static Stream<RspTestEntry> decrypt128Params() throws IOException {
    return getEntriesFromFile("kwpDecrypt128.rsp.gz");
  }

  public static Stream<RspTestEntry> encrypt192Params() throws IOException {
    return getEntriesFromFile("kwpEncrypt192.rsp.gz");
  }

  public static Stream<RspTestEntry> decrypt192Params() throws IOException {
    return getEntriesFromFile("kwpDecrypt192.rsp.gz");
  }

  public static Stream<RspTestEntry> encrypt256Params() throws IOException {
    return getEntriesFromFile("kwpEncrypt256.rsp.gz");
  }

  public static Stream<RspTestEntry> decrypt256Params() throws IOException {
    return getEntriesFromFile("kwpDecrypt256.rsp.gz");
=======
  public static Stream<RspTestEntry> encrypt128Params() throws IOException {
    return TestUtil.getEntriesFromFile("kwpEncrypt128.rsp.gz");
  }

  public static Stream<RspTestEntry> decrypt128Params() throws IOException {
    return TestUtil.getEntriesFromFile("kwpDecrypt128.rsp.gz");
  }

  public static Stream<RspTestEntry> encrypt192Params() throws IOException {
    return TestUtil.getEntriesFromFile("kwpEncrypt192.rsp.gz");
  }

  public static Stream<RspTestEntry> decrypt192Params() throws IOException {
    return TestUtil.getEntriesFromFile("kwpDecrypt192.rsp.gz");
  }

  public static Stream<RspTestEntry> encrypt256Params() throws IOException {
    return TestUtil.getEntriesFromFile("kwpEncrypt256.rsp.gz");
  }

  public static Stream<RspTestEntry> decrypt256Params() throws IOException {
    return TestUtil.getEntriesFromFile("kwpDecrypt256.rsp.gz");
>>>>>>> 41145986
  }

  @ParameterizedTest(name = "{0}")
  @MethodSource("encrypt128Params")
  public void encrypt128(final RspTestEntry entry) throws GeneralSecurityException {
    singleTest(entry);
  }

  @ParameterizedTest(name = "{0}")
  @MethodSource("decrypt128Params")
  public void decrypt128(final RspTestEntry entry) throws GeneralSecurityException {
    singleTest(entry);
  }

  @ParameterizedTest(name = "{0}")
  @MethodSource("encrypt192Params")
  public void encrypt192(final RspTestEntry entry) throws GeneralSecurityException {
    singleTest(entry);
  }

  @ParameterizedTest(name = "{0}")
  @MethodSource("decrypt192Params")
  public void decrypt192(final RspTestEntry entry) throws GeneralSecurityException {
    singleTest(entry);
  }

  @ParameterizedTest(name = "{0}")
  @MethodSource("encrypt256Params")
  public void encrypt256(final RspTestEntry entry) throws GeneralSecurityException {
    singleTest(entry);
  }

  @ParameterizedTest(name = "{0}")
  @MethodSource("decrypt256Params")
  public void decrypt256(final RspTestEntry entry) throws GeneralSecurityException {
    singleTest(entry);
  }

  private void singleTest(final RspTestEntry entry)
      throws GeneralSecurityException,
          InvalidKeyException,
          InvalidAlgorithmParameterException,
          IllegalBlockSizeException,
          BadPaddingException {
    final SecretKey key = new SecretKeySpec(entry.getInstanceFromHex("K"), "AES");
    final byte[] expectedPT = entry.getInstanceFromHex("P");
    final byte[] expectedCT = entry.getInstanceFromHex("C");
    final boolean expectSuccess = !entry.getInstance().containsKey("FAIL");

    Cipher c = getCipher();

    if (expectSuccess) {
      c.init(Cipher.ENCRYPT_MODE, key);

      final byte[] ct = c.doFinal(expectedPT);
      assertArraysHexEquals(expectedCT, ct);
    }

    c.init(Cipher.DECRYPT_MODE, key);
    try {
      final byte[] pt = c.doFinal(expectedCT);
      assertTrue("Successful decryption expected", expectSuccess);
      assertArraysHexEquals(expectedPT, pt);
    } catch (RuntimeCryptoException e) {
      assertFalse("Failed decryption expected", expectSuccess);
    }
  }

  private static Cipher getCipher() throws GeneralSecurityException {
    return Cipher.getInstance("AES/KWP/NoPadding", TestUtil.NATIVE_PROVIDER);
  }
}<|MERGE_RESOLUTION|>--- conflicted
+++ resolved
@@ -7,21 +7,11 @@
 import static org.junit.Assert.assertTrue;
 
 import com.amazon.corretto.crypto.provider.RuntimeCryptoException;
-<<<<<<< HEAD
-import java.io.File;
-import java.io.FileInputStream;
-=======
->>>>>>> 41145986
 import java.io.IOException;
 import java.security.GeneralSecurityException;
 import java.security.InvalidAlgorithmParameterException;
 import java.security.InvalidKeyException;
 import java.util.stream.Stream;
-<<<<<<< HEAD
-import java.util.stream.StreamSupport;
-import java.util.zip.GZIPInputStream;
-=======
->>>>>>> 41145986
 import javax.crypto.BadPaddingException;
 import javax.crypto.Cipher;
 import javax.crypto.IllegalBlockSizeException;
@@ -40,40 +30,6 @@
 @ResourceLock(value = TestUtil.RESOURCE_GLOBAL, mode = ResourceAccessMode.READ)
 public final class AesKwpKatTest {
 
-<<<<<<< HEAD
-  private static Stream<RspTestEntry> getEntriesFromFile(final String fileName) throws IOException {
-    final File rsp = new File(System.getProperty("test.data.dir"), fileName);
-    final InputStream is = new GZIPInputStream(new FileInputStream(rsp));
-    final Iterator<RspTestEntry> iterator =
-        RspTestEntry.iterateOverResource(is, true); // Auto-closes stream
-    final Spliterator<RspTestEntry> split =
-        Spliterators.spliteratorUnknownSize(iterator, Spliterator.ORDERED);
-    return StreamSupport.stream(split, false);
-  }
-
-  public static Stream<RspTestEntry> encrypt128Params() throws IOException {
-    return getEntriesFromFile("kwpEncrypt128.rsp.gz");
-  }
-
-  public static Stream<RspTestEntry> decrypt128Params() throws IOException {
-    return getEntriesFromFile("kwpDecrypt128.rsp.gz");
-  }
-
-  public static Stream<RspTestEntry> encrypt192Params() throws IOException {
-    return getEntriesFromFile("kwpEncrypt192.rsp.gz");
-  }
-
-  public static Stream<RspTestEntry> decrypt192Params() throws IOException {
-    return getEntriesFromFile("kwpDecrypt192.rsp.gz");
-  }
-
-  public static Stream<RspTestEntry> encrypt256Params() throws IOException {
-    return getEntriesFromFile("kwpEncrypt256.rsp.gz");
-  }
-
-  public static Stream<RspTestEntry> decrypt256Params() throws IOException {
-    return getEntriesFromFile("kwpDecrypt256.rsp.gz");
-=======
   public static Stream<RspTestEntry> encrypt128Params() throws IOException {
     return TestUtil.getEntriesFromFile("kwpEncrypt128.rsp.gz");
   }
@@ -96,7 +52,6 @@
 
   public static Stream<RspTestEntry> decrypt256Params() throws IOException {
     return TestUtil.getEntriesFromFile("kwpDecrypt256.rsp.gz");
->>>>>>> 41145986
   }
 
   @ParameterizedTest(name = "{0}")
