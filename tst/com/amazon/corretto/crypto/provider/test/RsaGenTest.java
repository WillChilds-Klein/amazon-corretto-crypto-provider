--- conflicted
+++ resolved
@@ -8,11 +8,8 @@
 import static org.junit.jupiter.api.Assertions.assertEquals;
 import static org.junit.jupiter.api.Assertions.assertNotNull;
 import static org.junit.jupiter.api.Assertions.assertTrue;
-<<<<<<< HEAD
-=======
 import static org.junit.jupiter.api.Assertions.fail;
 import static org.junit.jupiter.api.Assumptions.assumeFalse;
->>>>>>> 41145986
 
 import com.amazon.corretto.crypto.provider.AmazonCorrettoCryptoProvider;
 import com.amazon.corretto.crypto.provider.RuntimeCryptoException;
@@ -138,8 +135,6 @@
     assertConsistency(pubKey, privKey);
   }
 
-<<<<<<< HEAD
-=======
   // We want to ensure that when we ask for a strange keylength we get something of at least that
   // strength.
   @Test
@@ -157,7 +152,6 @@
     assertConsistency(pubKey, privKey);
   }
 
->>>>>>> 41145986
   @Test
   public void test4096() throws GeneralSecurityException {
     final KeyPairGenerator generator = getGenerator();
@@ -174,27 +168,18 @@
   public void test5120() throws GeneralSecurityException {
     final KeyPairGenerator generator = getGenerator();
     generator.initialize(5120);
-<<<<<<< HEAD
-    if (TestUtil.isFips()) {
-      assertThrows(RuntimeCryptoException.class, () -> generator.generateKeyPair());
-    } else {
-=======
     try {
->>>>>>> 41145986
       final KeyPair keyPair = generator.generateKeyPair();
       final RSAPublicKey pubKey = (RSAPublicKey) keyPair.getPublic();
       final RSAPrivateCrtKey privKey = (RSAPrivateCrtKey) keyPair.getPrivate();
       assertEquals(5120, pubKey.getModulus().bitLength());
       assertEquals(RSAKeyGenParameterSpec.F4, pubKey.getPublicExponent());
       assertConsistency(pubKey, privKey);
-<<<<<<< HEAD
-=======
     } catch (final RuntimeCryptoException e) {
       // Starting from version v1.35.1, AWS-LC built in FIPS mode allows key sizes larger than 4096.
       // This exception could happen if ACCP is built with a version of AWS-LC in FIPS mode that
       // does not support key sizes larger than 4096.
       assertTrue(TestUtil.isFips());
->>>>>>> 41145986
     }
   }
 
@@ -267,8 +252,6 @@
     }
   }
 
-<<<<<<< HEAD
-=======
   @Test
   public void separateDestruction() throws Exception {
     final KeyPairGenerator generator = getGenerator();
@@ -301,7 +284,6 @@
     assertTrue(encoded[0] != 0);
   }
 
->>>>>>> 41145986
   private static void assertConsistency(final RSAPublicKey pub, final RSAPrivateCrtKey priv)
       throws GeneralSecurityException {
     assertNotNull(pub);
