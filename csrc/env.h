// Copyright Amazon.com Inc. or its affiliates. All Rights Reserved.
// SPDX-License-Identifier: Apache-2.0
#ifndef ACCP_ENV_H
#define ACCP_ENV_H 1

#include "compiler.h"
#include "config.h"
#include "util.h"
<<<<<<< HEAD
=======
#include <openssl/mem.h>
>>>>>>> 41145986
#include <cassert>
#include <cstdlib> // abort()
#include <iostream>
#include <memory>
#include <sstream>
#include <stdint.h>
#include <vector>

#ifdef HAVE_IS_TRIVIALLY_COPYABLE
#include <type_traits>
#endif

#ifdef EXTRA_TEST_ASSERT
#include <openssl/err.h>
#endif

#ifndef UINT64_MAX
#define UINT64_MAX (~((uint64_t)0))
#endif

namespace AmazonCorrettoCryptoProvider {
void capture_trace(std::vector<void*>& trace) COLD;
void format_trace(std::ostringstream&, const std::vector<void*>& trace) COLD;

#ifndef BACKTRACE_ON_EXCEPTION
inline void capture_trace(std::vector<void*>& trace) { }
inline void format_trace(std::ostringstream&, const std::vector<void*>& trace) { }
#endif

/**
 * C++ representation of a Java exception to be thrown. Constructing and
 * C++-throwing java_ex objects does not result in any JNI calls, and can
 * therefore be done while buffer locks are held.
 */
class java_ex {
private:
    // When an exception is thrown from java, we remove it from the pending-exception
    // state and stash it here, thus allowing us to make other java calls while unwinding the stack.
    // In this case this field will be non-null and contain the actual exception object to
    // rethrow
    jthrowable m_java_exception;

    const char* m_java_classname;
    const std::string m_message;
#ifdef BACKTRACE_ON_EXCEPTION
    std::vector<void*> m_trace;
    void capture_trace() COLD { AmazonCorrettoCryptoProvider::capture_trace(m_trace); }
#else
    void capture_trace() { }
#endif

public:
    java_ex(jthrowable exception) COLD : m_java_exception(exception), m_java_classname(nullptr), m_message() { }

    java_ex(const char* java_classname, const char* message) COLD : m_java_exception(nullptr),
                                                                    m_java_classname(java_classname),
                                                                    m_message(std::string(message))
    {
        capture_trace();
    }

    java_ex(const char* java_classname, const std::string& message) COLD : m_java_exception(nullptr),
                                                                           m_java_classname(java_classname),
                                                                           m_message(message)
    {
        capture_trace();
    }

    /**
     * Constructs an exception based on the openssl error code.
     * Arguments:
     *  ex_class - the classname of the exception to throw
     *  default_string - A string to use for the exception message if the openssl error is unavailable
     */
    static java_ex from_openssl(const char* ex_class, const char* default_string) COLD;

    /**
     * Throws a java_ex that represents the fact that a Java exception has _already_ been thrown.
     * The java exception will be removed from the JVM's pending exception state, so that JNI
     * calls can be safely performed while unwinding the stack.
     *
     * Normally you should call raii_env.rethrow_java_exception instead; the variant on raii_env
     * checks the pending exception flag first.
     */
    static void rethrow_java_exception(JNIEnv* pEnv) NORETURN COLD;

    /**
     * Sets the pending JNI exception based on this java_ex object.
     *
     * All information in the java_ex object is _copied_ into the java exception
     * state, so the java_ex object can be immediately destroyed afterward.
     *
     * Note that this takes a raw JNIEnv pointer rather than an raii_env, to emphasize
     * that this should be called at the top level JNI entry point only.
     */
    void throw_to_java(JNIEnv* env) COLD;
};

// Equivalent to throw java_ex(...), but the actual code to throw the exception is pushed
// well out-of-line for possibly slightly better performance.
void throw_java_ex(const char* ex_class, const char* message) NORETURN COLD;
void throw_java_ex(const char* ex_class, const std::string& message) NORETURN COLD;

// Equivalent to throw java_ex::from_openssl(ex_class, message)
void throw_openssl(const char* ex_class, const char* message) NORETURN COLD;
// Equivalent to throw_openssl(EX_RUNTIME_CRYPTO, message)
void throw_openssl(const char* message) NORETURN COLD;
// Equivalent to throw_openssl(generic default message)
void throw_openssl() NORETURN COLD;

// Wrapper for openssl calls that shouldn't normally fail; if this fails a generic exception
// will be thrown.
template <typename T> T check_openssl_impl(T expr, const char* errstr)
{
    if (unlikely(!expr)) {
        throw_openssl(errstr);
    }

    return expr;
}
#define CHECK_OPENSSL(expr) check_openssl_impl(expr, "Unexpected error in openssl; expression: " #expr);

/**
 * A C++ wrapper over the JNIEnv that tracks outstanding buffer locks (if done
 * via the borrow API) and aborts if illegal calls are made while a buffer lock
 * is held
 *
 * Generally, you will construct an raii_env object immediately after entering the
 * C++ side, and pass references to it down to any subsequent helper methods to ensure
 * buffer lock tracking is properly performed.
 *
 * TODO: Find a better name for this. I don't want to use 'context' due to confusion
 * with hash contexts.
 */
class raii_env {
private:
    JNIEnv* m_env;

    class jni_borrow* m_last_buffer_lock;

    void buffer_lock_trace() COLD;

    void get_env_err() COLD;
    void dtor_err() COLD NORETURN;

    friend class jni_borrow;

    raii_env(const raii_env&) DELETE_IMPLICIT;
    raii_env& operator=(const raii_env&) DELETE_IMPLICIT;
    raii_env() DELETE_IMPLICIT;

public:
    void fatal_error(const char* why) NORETURN COLD
    {
        m_env->FatalError(why);
        while (true) { } // unreachable, silences noreturn warning
    }

    /**
     * If a java exception is pending, throws a corresponding java_ex.
     */
    void rethrow_java_exception() const __attribute__((always_inline))
    {
        if (unlikely(const_cast<raii_env*>(this)->get_env()->ExceptionCheck())) {
            java_ex::rethrow_java_exception(m_env);
        }
    }

    bool is_locked() const __attribute__((always_inline)) { return !!m_last_buffer_lock; }

    raii_env(JNIEnv* env)
        : m_env(env)
        , m_last_buffer_lock(nullptr)
    {
    }

    JNIEnv* operator->() const __attribute__((always_inline)) { return get_env(); }

    JNIEnv* get_env() const __attribute__((always_inline))
    {
        if (unlikely(is_locked())) {
            // We put the error message code out of line to ensure the fast path can be inlined
            const_cast<raii_env*>(this)->get_env_err();
            return nullptr; // cause a NPE at the actual site of usage
        }

        return m_env;
    }

    ~raii_env()
    {
        if (unlikely(is_locked())) {
            // We put the error message code out of line to ensure the fast path can be inlined
            dtor_err();
            abort();
        }
#ifdef EXTRA_TEST_ASSERT
        // This check is very expensive when there are lots of threads and /should/ be NOP.
        // So we add it only for test builds and abort/fail the test if there are any unhandled errors.
        // We also manually loop over the errors rather than using drainOpensslErrors so we can
        // explicitly log them all for easier debugging.
        bool errorFound = false;
        const char* file;
        int line;
        unsigned long unhandledError = ERR_get_error_line(&file, &line);
        while (unhandledError) {
            errorFound = true;
            std::cerr << "Found unhandled openssl error: " << formatOpensslError(unhandledError, "NO_TEXT");
            std::cerr << " @ " << file << ":" << line << std::endl;
            unhandledError = ERR_get_error_line(&file, &line);
        }
        if (errorFound) {
            abort();
        }
// EXTRA_TEST_ASSERT
#endif
    }
};

// Allows us to use C++ RAII for JNI strings.
class jni_string {
private:
    jstring java_str;
    raii_env* pRaiiEnv;

public:
    const char* native_str;

    operator const char*() const { return native_str; }

    jni_string(raii_env& env, jstring java_str)
    {
        this->java_str = java_str;
        this->pRaiiEnv = &env;

        if (unlikely(!java_str)) {
            throw_java_ex(EX_NPE, "Null string passed to java");
        }

        native_str = (*pRaiiEnv)->GetStringUTFChars(java_str, NULL);

        if (unlikely(!native_str)) {
            throw_java_ex(EX_OOM, "Failed to access string contents");
        }
    }

    ~jni_string() { (*pRaiiEnv)->ReleaseStringUTFChars(java_str, native_str); }
};

// This is a custom allocator for use with std:: classes which ensures
// that all memory is initialized to zero prior to use and prior to freeing.
// http://en.cppreference.com/w/cpp/concept/Allocator
template <class T> struct SecureAlloc {
    typedef T value_type;
    typedef T* pointer;
    typedef const T* const_pointer;
    typedef T& reference;
    typedef const T& const_reference;
    typedef std::size_t size_type;
    typedef std::ptrdiff_t difference_type;
    template <class U> struct rebind {
        typedef SecureAlloc<U> other;
    };

    SecureAlloc() noexcept { }
    template <class U> SecureAlloc(const SecureAlloc<U>&) noexcept { }

    T* allocate(std::size_t n)
    {
        if (n > SIZE_MAX / sizeof(T)) {
            throw std::bad_alloc();
        }
        T* result = static_cast<T*>(::operator new(n * sizeof(T)));
        if (result) {
            return result;
        } else {
            throw std::bad_alloc();
        }
    }

    size_t max_size() const noexcept { return SIZE_MAX / sizeof(T); }

    T* address(T& x) const noexcept { return std::allocator<T>::address(x); }

    const T* address(const T& x) const noexcept { return std::allocator<T>::address(x); }

    void deallocate(T* p, std::size_t n) noexcept
    {
        if (p != nullptr && n > 0) {
<<<<<<< HEAD
            secureZero(p, n * sizeof(T));
=======
            OPENSSL_cleanse(p, n * sizeof(T));
>>>>>>> 41145986
        }
        ::operator delete(p);
    }

    void construct(T* p, const T& val) { new (p) T(val); }

    void destroy(T* p) noexcept { p->~T(); }
};

template <class T, class U> bool operator==(const SecureAlloc<T>&, const SecureAlloc<U>&) { return true; }
template <class T, class U> bool operator!=(const SecureAlloc<T>&, const SecureAlloc<U>&) { return false; }

} // namespace AmazonCorrettoCryptoProvider

#endif<|MERGE_RESOLUTION|>--- conflicted
+++ resolved
@@ -6,10 +6,7 @@
 #include "compiler.h"
 #include "config.h"
 #include "util.h"
-<<<<<<< HEAD
-=======
 #include <openssl/mem.h>
->>>>>>> 41145986
 #include <cassert>
 #include <cstdlib> // abort()
 #include <iostream>
@@ -299,11 +296,7 @@
     void deallocate(T* p, std::size_t n) noexcept
     {
         if (p != nullptr && n > 0) {
-<<<<<<< HEAD
-            secureZero(p, n * sizeof(T));
-=======
             OPENSSL_cleanse(p, n * sizeof(T));
->>>>>>> 41145986
         }
         ::operator delete(p);
     }
