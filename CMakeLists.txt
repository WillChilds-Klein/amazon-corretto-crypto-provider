--- conflicted
+++ resolved
@@ -136,12 +136,6 @@
         src/com/amazon/corretto/crypto/provider/EvpHmac.java
         src/com/amazon/corretto/crypto/provider/EvpKeyAgreement.java
         src/com/amazon/corretto/crypto/provider/EvpKey.java
-        src/com/amazon/corretto/crypto/provider/EvpDhKey.java
-        src/com/amazon/corretto/crypto/provider/EvpDhPublicKey.java
-        src/com/amazon/corretto/crypto/provider/EvpDhPrivateKey.java
-        src/com/amazon/corretto/crypto/provider/EvpDsaKey.java
-        src/com/amazon/corretto/crypto/provider/EvpDsaPublicKey.java
-        src/com/amazon/corretto/crypto/provider/EvpDsaPrivateKey.java
         src/com/amazon/corretto/crypto/provider/EvpEcKey.java
         src/com/amazon/corretto/crypto/provider/EvpEcPublicKey.java
         src/com/amazon/corretto/crypto/provider/EvpEcPrivateKey.java
@@ -279,11 +273,8 @@
         csrc/env.cpp
         csrc/hmac.cpp
         csrc/keyutils.cpp
-<<<<<<< HEAD
         csrc/java_evp_keys.cpp
-=======
         csrc/libcrypto_rng.cpp
->>>>>>> 97438d38
         csrc/loader.cpp
         csrc/md5.cpp
         csrc/amazon_corretto_crypto_provider.cpp
@@ -585,11 +576,8 @@
         tst/com/amazon/corretto/crypto/provider/test/HmacTest.java
         tst/com/amazon/corretto/crypto/provider/test/InputBufferTest.java
         tst/com/amazon/corretto/crypto/provider/test/JanitorTest.java
-<<<<<<< HEAD
         tst/com/amazon/corretto/crypto/provider/test/EvpKeyFactoryTest.java
-=======
         tst/com/amazon/corretto/crypto/provider/test/LibCryptoRngTest.java
->>>>>>> 97438d38
         tst/com/amazon/corretto/crypto/provider/test/MD5Test.java
         tst/com/amazon/corretto/crypto/provider/test/MiscSingleThreadedTests.java
         tst/com/amazon/corretto/crypto/provider/test/NativeTestHooks.java
