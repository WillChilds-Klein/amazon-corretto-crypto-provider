// Copyright Amazon.com Inc. or its affiliates. All Rights Reserved.
// SPDX-License-Identifier: Apache-2.0
package com.amazon.corretto.crypto.provider;

import java.io.IOException;
import java.security.AlgorithmParameters;
import java.security.GeneralSecurityException;
import java.security.InvalidKeyException;
import java.security.Key;
import java.security.KeyFactorySpi;
import java.security.PrivateKey;
import java.security.PublicKey;
import java.security.interfaces.ECPrivateKey;
import java.security.interfaces.ECPublicKey;
import java.security.interfaces.RSAPrivateCrtKey;
import java.security.interfaces.RSAPrivateKey;
import java.security.interfaces.RSAPublicKey;
import java.security.spec.AlgorithmParameterSpec;
import java.security.spec.ECPrivateKeySpec;
import java.security.spec.ECPublicKeySpec;
import java.security.spec.InvalidKeySpecException;
import java.security.spec.KeySpec;
import java.security.spec.PKCS8EncodedKeySpec;
import java.security.spec.RSAPrivateCrtKeySpec;
import java.security.spec.RSAPrivateKeySpec;
import java.security.spec.RSAPublicKeySpec;
import java.security.spec.X509EncodedKeySpec;

abstract class EvpKeyFactory extends KeyFactorySpi {
<<<<<<< HEAD
  private final EvpKeyType type;
  private final AmazonCorrettoCryptoProvider provider;

  private static native long pkcs82Evp(byte[] der, int nativeValue, boolean checkPrivate)
      throws InvalidKeySpecException;

  private static native long x5092Evp(byte[] der, int nativeValue) throws InvalidKeySpecException;
=======
  private static final String PKCS8_FORMAT = "PKCS#8";
  private static final String X509_FORMAT = "X.509";
  private final EvpKeyType type;
  private final AmazonCorrettoCryptoProvider provider;

  private static native long pkcs82Evp(byte[] der, int evpType, boolean checkPrivate)
      throws InvalidKeySpecException;

  private static native long x5092Evp(byte[] der, int evpType) throws InvalidKeySpecException;
>>>>>>> 41145986

  private static native long rsa2Evp(
      byte[] modulus,
      byte[] publicExponentArr,
      byte[] privateExponentArr,
      byte[] crtCoefArr,
      byte[] expPArr,
      byte[] expQArr,
      byte[] primePArr,
      byte[] primeQArr,
      boolean checkPrivate);

  private static native long ec2Evp(
      byte[] s, byte[] wx, byte[] wy, byte[] params, boolean checkPrivate)
      throws InvalidKeySpecException;

  protected EvpKeyFactory(EvpKeyType type, AmazonCorrettoCryptoProvider provider) {
    Loader.checkNativeLibraryAvailability();
    this.type = type;
    this.provider = provider;
    if (this.type == null) {
      throw new NullPointerException("Null type?!");
    }
  }
<<<<<<< HEAD

  protected boolean shouldCheckPrivateKey() {
    return provider.hasExtraCheck(ExtraCheck.PRIVATE_KEY_CONSISTENCY);
  }

  protected long maybeCheckPkcs82Evp(byte[] der, int nativeValue) throws InvalidKeySpecException {
    return pkcs82Evp(der, nativeValue, shouldCheckPrivateKey());
  }

  @Override
  protected PrivateKey engineGeneratePrivate(KeySpec keySpec) throws InvalidKeySpecException {
    if (!(keySpec instanceof PKCS8EncodedKeySpec)) {
      throw new InvalidKeySpecException("Unsupported KeySpec");
    }
    PKCS8EncodedKeySpec pkcs8 = (PKCS8EncodedKeySpec) keySpec;

    return type.buildPrivateKey(this::maybeCheckPkcs82Evp, pkcs8);
  }

  @Override
  protected PublicKey engineGeneratePublic(KeySpec keySpec) throws InvalidKeySpecException {
    if (!(keySpec instanceof X509EncodedKeySpec)) {
      throw new InvalidKeySpecException("Unsupported KeySpec " + keySpec.getClass());
    }
    X509EncodedKeySpec x509 = (X509EncodedKeySpec) keySpec;

    return type.buildPublicKey(EvpKeyFactory::x5092Evp, x509);
  }

  @Override
  protected <T extends KeySpec> T engineGetKeySpec(Key key, Class<T> keySpec)
      throws InvalidKeySpecException {
    if (keySpec.isAssignableFrom(PKCS8EncodedKeySpec.class)
        && key.getFormat().equalsIgnoreCase("PKCS#8")) {
      return keySpec.cast(new PKCS8EncodedKeySpec(requireNonNullEncoding(key)));
    }
    if (keySpec.isAssignableFrom(X509EncodedKeySpec.class)
        && key.getFormat().equalsIgnoreCase("X.509")) {
      return keySpec.cast(new X509EncodedKeySpec(requireNonNullEncoding(key)));
    }

    throw new InvalidKeySpecException("Unsupported KeySpec for key format");
  }

  @Override
  protected Key engineTranslateKey(Key key) throws InvalidKeyException {
    if (!keyNeedsConversion(key)) {
      return key;
    }

    try {
      final EvpKey result;
      if (key.getFormat().equalsIgnoreCase("PKCS#8")) {
        result =
            (EvpKey) engineGeneratePrivate(new PKCS8EncodedKeySpec(requireNonNullEncoding(key)));
      } else if (key.getFormat().equalsIgnoreCase("X.509")) {
        result = (EvpKey) engineGeneratePublic(new X509EncodedKeySpec(requireNonNullEncoding(key)));
      } else {
        throw new InvalidKeyException("Cannot convert key of format " + key.getFormat());
      }
      result.setEphemeral(true);
      return result;
    } catch (final InvalidKeySpecException ex) {
      throw new InvalidKeyException(ex);
    }
  }

  protected boolean keyNeedsConversion(Key key) throws InvalidKeyException {
    if (!type.jceName.equalsIgnoreCase(key.getAlgorithm())) {
      throw new InvalidKeyException("Incorrect key algorithm: " + key.getAlgorithm());
    }
    return !(key instanceof EvpKey);
  }

=======

  protected boolean shouldCheckPrivateKey() {
    return provider.hasExtraCheck(ExtraCheck.PRIVATE_KEY_CONSISTENCY);
  }

  protected long maybeCheckPkcs82Evp(byte[] der, int evpType) throws InvalidKeySpecException {
    return pkcs82Evp(der, evpType, shouldCheckPrivateKey());
  }

  @Override
  protected PrivateKey engineGeneratePrivate(KeySpec keySpec) throws InvalidKeySpecException {
    if (!(keySpec instanceof PKCS8EncodedKeySpec)) {
      throw new InvalidKeySpecException("Unsupported KeySpec");
    }
    PKCS8EncodedKeySpec pkcs8 = (PKCS8EncodedKeySpec) keySpec;

    return type.buildPrivateKey(this::maybeCheckPkcs82Evp, pkcs8);
  }

  @Override
  protected PublicKey engineGeneratePublic(KeySpec keySpec) throws InvalidKeySpecException {
    if (!(keySpec instanceof X509EncodedKeySpec)) {
      throw new InvalidKeySpecException("Unsupported KeySpec " + keySpec.getClass());
    }
    X509EncodedKeySpec x509 = (X509EncodedKeySpec) keySpec;

    return type.buildPublicKey(EvpKeyFactory::x5092Evp, x509);
  }

  @Override
  protected <T extends KeySpec> T engineGetKeySpec(Key key, Class<T> keySpec)
      throws InvalidKeySpecException {
    if (keySpec.isAssignableFrom(PKCS8EncodedKeySpec.class)
        && PKCS8_FORMAT.equalsIgnoreCase(key.getFormat())) {
      return keySpec.cast(new PKCS8EncodedKeySpec(requireNonNullEncoding(key)));
    }
    if (keySpec.isAssignableFrom(X509EncodedKeySpec.class)
        && X509_FORMAT.equalsIgnoreCase(key.getFormat())) {
      return keySpec.cast(new X509EncodedKeySpec(requireNonNullEncoding(key)));
    }

    throw new InvalidKeySpecException("Unsupported KeySpec for key format");
  }

  @Override
  protected Key engineTranslateKey(Key key) throws InvalidKeyException {
    if (!keyNeedsConversion(key)) {
      return key;
    }

    try {
      final EvpKey result;
      if (PKCS8_FORMAT.equalsIgnoreCase(key.getFormat())) {
        result =
            (EvpKey) engineGeneratePrivate(new PKCS8EncodedKeySpec(requireNonNullEncoding(key)));
      } else if (X509_FORMAT.equalsIgnoreCase(key.getFormat())) {
        result = (EvpKey) engineGeneratePublic(new X509EncodedKeySpec(requireNonNullEncoding(key)));
      } else {
        throw new InvalidKeyException("Cannot convert key of format " + key.getFormat());
      }
      result.setEphemeral(true);
      return result;
    } catch (final InvalidKeySpecException ex) {
      throw new InvalidKeyException(ex);
    }
  }

  protected boolean keyNeedsConversion(Key key) throws InvalidKeyException {
    if (key.getAlgorithm() == null || !key.getAlgorithm().startsWith(type.jceName)) {
      throw new InvalidKeyException(
          "Incorrect key algorithm: " + key.getAlgorithm() + ". Expected: " + type.jceName);
    }
    return !(key instanceof EvpKey);
  }

>>>>>>> 41145986
  protected static byte[] requireNonNullEncoding(Key key) throws InvalidKeySpecException {
    final byte[] der = key.getEncoded();
    if (der == null) {
      throw new InvalidKeySpecException("Cannot convert key with NULL encoding");
    }
    return der;
  }

  protected byte[] paramsToDer(AlgorithmParameterSpec spec) {
    try {
      AlgorithmParameters params = AlgorithmParameters.getInstance(type.jceName);
      params.init(spec);
      return params.getEncoded();
    } catch (final GeneralSecurityException | IOException ex) {
      throw new AssertionError(ex);
    }
  }

  static class RSA extends EvpKeyFactory {
    RSA(AmazonCorrettoCryptoProvider provider) {
      super(EvpKeyType.RSA, provider);
    }

    @Override
    protected PrivateKey engineGeneratePrivate(KeySpec keySpec) throws InvalidKeySpecException {
      byte[] modulus = null;
      byte[] publicExponentArr = null;
      byte[] privateExponentArr = null;
      byte[] crtCoefArr = null;
      byte[] expPArr = null;
      byte[] expQArr = null;
      byte[] primePArr = null;
      byte[] primeQArr = null;

      if (keySpec instanceof RSAPrivateCrtKeySpec) {
        RSAPrivateCrtKeySpec spec = (RSAPrivateCrtKeySpec) keySpec;
        modulus = spec.getModulus().toByteArray();
        publicExponentArr = spec.getPublicExponent().toByteArray();
        privateExponentArr = spec.getPrivateExponent().toByteArray();
        crtCoefArr = spec.getCrtCoefficient().toByteArray();
        expPArr = spec.getPrimeExponentP().toByteArray();
        expQArr = spec.getPrimeExponentQ().toByteArray();
        primePArr = spec.getPrimeP().toByteArray();
        primeQArr = spec.getPrimeQ().toByteArray();

        return new EvpRsaPrivateCrtKey(
            rsa2Evp(
                modulus,
                publicExponentArr,
                privateExponentArr,
                crtCoefArr,
                expPArr,
                expQArr,
                primePArr,
                primeQArr,
                shouldCheckPrivateKey()));
      }
      if (keySpec instanceof RSAPrivateKeySpec) {
        RSAPrivateKeySpec spec = (RSAPrivateKeySpec) keySpec;
        modulus = spec.getModulus().toByteArray();
        privateExponentArr = spec.getPrivateExponent().toByteArray();

        return new EvpRsaPrivateKey(
            rsa2Evp(
                modulus,
                publicExponentArr,
                privateExponentArr,
                crtCoefArr,
                expPArr,
                expQArr,
                primePArr,
                primeQArr,
                shouldCheckPrivateKey()));
      }
      return super.engineGeneratePrivate(keySpec);
<<<<<<< HEAD
=======
    }

    @Override
    protected PublicKey engineGeneratePublic(KeySpec keySpec) throws InvalidKeySpecException {
      if (keySpec instanceof RSAPublicKeySpec) {
        RSAPublicKeySpec spec = (RSAPublicKeySpec) keySpec;
        byte[] modulus = spec.getModulus().toByteArray();
        byte[] publicExponentArr = spec.getPublicExponent().toByteArray();

        return new EvpRsaPublicKey(
            rsa2Evp(modulus, publicExponentArr, null, null, null, null, null, null, false));
      }
      return super.engineGeneratePublic(keySpec);
    }

    @Override
    protected <T extends KeySpec> T engineGetKeySpec(Key key, Class<T> keySpec)
        throws InvalidKeySpecException {
      if (keySpec.isAssignableFrom(RSAPrivateCrtKeySpec.class) && key instanceof RSAPrivateCrtKey) {
        RSAPrivateCrtKey crtKey = (RSAPrivateCrtKey) key;
        return keySpec.cast(
            new RSAPrivateCrtKeySpec(
                crtKey.getModulus(),
                crtKey.getPublicExponent(),
                crtKey.getPrivateExponent(),
                crtKey.getPrimeP(),
                crtKey.getPrimeQ(),
                crtKey.getPrimeExponentP(),
                crtKey.getPrimeExponentQ(),
                crtKey.getCrtCoefficient()));
      }
      if (keySpec.isAssignableFrom(RSAPrivateKeySpec.class) && key instanceof RSAPrivateKey) {
        RSAPrivateKey rsaKey = (RSAPrivateKey) key;
        return keySpec.cast(
            new RSAPrivateKeySpec(rsaKey.getModulus(), rsaKey.getPrivateExponent()));
      }
      if (keySpec.isAssignableFrom(RSAPublicKeySpec.class) && key instanceof RSAPublicKey) {
        RSAPublicKey rsaKey = (RSAPublicKey) key;
        return keySpec.cast(new RSAPublicKeySpec(rsaKey.getModulus(), rsaKey.getPublicExponent()));
      }
      return super.engineGetKeySpec(key, keySpec);
    }
  }

  static class EC extends EvpKeyFactory {
    EC(AmazonCorrettoCryptoProvider provider) {
      super(EvpKeyType.EC, provider);
    }

    @Override
    protected PrivateKey engineGeneratePrivate(KeySpec keySpec) throws InvalidKeySpecException {
      if (keySpec instanceof ECPrivateKeySpec) {
        ECPrivateKeySpec ecSpec = (ECPrivateKeySpec) keySpec;
        return new EvpEcPrivateKey(
            ec2Evp(
                ecSpec.getS().toByteArray(),
                null,
                null,
                paramsToDer(ecSpec.getParams()),
                shouldCheckPrivateKey()));
      }
      return super.engineGeneratePrivate(keySpec);
>>>>>>> 41145986
    }

    @Override
    protected PublicKey engineGeneratePublic(KeySpec keySpec) throws InvalidKeySpecException {
<<<<<<< HEAD
      if (keySpec instanceof RSAPublicKeySpec) {
        RSAPublicKeySpec spec = (RSAPublicKeySpec) keySpec;
        byte[] modulus = spec.getModulus().toByteArray();
        byte[] publicExponentArr = spec.getPublicExponent().toByteArray();

        return new EvpRsaPublicKey(
            rsa2Evp(modulus, publicExponentArr, null, null, null, null, null, null, false));
=======
      if (keySpec instanceof ECPublicKeySpec) {
        ECPublicKeySpec ecSpec = (ECPublicKeySpec) keySpec;
        return new EvpEcPublicKey(
            ec2Evp(
                null,
                ecSpec.getW().getAffineX().toByteArray(),
                ecSpec.getW().getAffineY().toByteArray(),
                paramsToDer(ecSpec.getParams()),
                false));
>>>>>>> 41145986
      }
      return super.engineGeneratePublic(keySpec);
    }

    @Override
    protected <T extends KeySpec> T engineGetKeySpec(Key key, Class<T> keySpec)
        throws InvalidKeySpecException {
<<<<<<< HEAD
      if (keySpec.isAssignableFrom(RSAPrivateCrtKeySpec.class) && key instanceof RSAPrivateCrtKey) {
        RSAPrivateCrtKey crtKey = (RSAPrivateCrtKey) key;
        return keySpec.cast(
            new RSAPrivateCrtKeySpec(
                crtKey.getModulus(),
                crtKey.getPublicExponent(),
                crtKey.getPrivateExponent(),
                crtKey.getPrimeP(),
                crtKey.getPrimeQ(),
                crtKey.getPrimeExponentP(),
                crtKey.getPrimeExponentQ(),
                crtKey.getCrtCoefficient()));
      }
      if (keySpec.isAssignableFrom(RSAPrivateKeySpec.class) && key instanceof RSAPrivateKey) {
        RSAPrivateKey rsaKey = (RSAPrivateKey) key;
        return keySpec.cast(
            new RSAPrivateKeySpec(rsaKey.getModulus(), rsaKey.getPrivateExponent()));
      }
      if (keySpec.isAssignableFrom(RSAPublicKeySpec.class) && key instanceof RSAPublicKey) {
        RSAPublicKey rsaKey = (RSAPublicKey) key;
        return keySpec.cast(new RSAPublicKeySpec(rsaKey.getModulus(), rsaKey.getPublicExponent()));
=======
      if (ECPublicKeySpec.class.isAssignableFrom(keySpec) && key instanceof ECPublicKey) {
        ECPublicKey ecKey = (ECPublicKey) key;
        return keySpec.cast(new ECPublicKeySpec(ecKey.getW(), ecKey.getParams()));
      }
      if (ECPrivateKeySpec.class.isAssignableFrom(keySpec) && key instanceof ECPrivateKey) {
        ECPrivateKey ecKey = (ECPrivateKey) key;
        return keySpec.cast(new ECPrivateKeySpec(ecKey.getS(), ecKey.getParams()));
>>>>>>> 41145986
      }
      return super.engineGetKeySpec(key, keySpec);
    }
  }

<<<<<<< HEAD
  static class EC extends EvpKeyFactory {
    EC(AmazonCorrettoCryptoProvider provider) {
      super(EvpKeyType.EC, provider);
    }

    @Override
    protected PrivateKey engineGeneratePrivate(KeySpec keySpec) throws InvalidKeySpecException {
      if (keySpec instanceof ECPrivateKeySpec) {
        ECPrivateKeySpec ecSpec = (ECPrivateKeySpec) keySpec;
        return new EvpEcPrivateKey(
            ec2Evp(
                ecSpec.getS().toByteArray(),
                null,
                null,
                paramsToDer(ecSpec.getParams()),
                shouldCheckPrivateKey()));
      }
=======
  private abstract static class StandardEvpKeyFactory extends EvpKeyFactory {
    StandardEvpKeyFactory(EvpKeyType type, AmazonCorrettoCryptoProvider provider) {
      super(type, provider);
    }

    @Override
    protected PrivateKey engineGeneratePrivate(final KeySpec keySpec)
        throws InvalidKeySpecException {
>>>>>>> 41145986
      return super.engineGeneratePrivate(keySpec);
    }

    @Override
<<<<<<< HEAD
    protected PublicKey engineGeneratePublic(KeySpec keySpec) throws InvalidKeySpecException {
      if (keySpec instanceof ECPublicKeySpec) {
        ECPublicKeySpec ecSpec = (ECPublicKeySpec) keySpec;
        return new EvpEcPublicKey(
            ec2Evp(
                null,
                ecSpec.getW().getAffineX().toByteArray(),
                ecSpec.getW().getAffineY().toByteArray(),
                paramsToDer(ecSpec.getParams()),
                false));
      }
=======
    protected PublicKey engineGeneratePublic(final KeySpec keySpec) throws InvalidKeySpecException {
>>>>>>> 41145986
      return super.engineGeneratePublic(keySpec);
    }

    @Override
<<<<<<< HEAD
    protected <T extends KeySpec> T engineGetKeySpec(Key key, Class<T> keySpec)
        throws InvalidKeySpecException {
      if (ECPublicKeySpec.class.isAssignableFrom(keySpec) && key instanceof ECPublicKey) {
        ECPublicKey ecKey = (ECPublicKey) key;
        return keySpec.cast(new ECPublicKeySpec(ecKey.getW(), ecKey.getParams()));
      }
      if (ECPrivateKeySpec.class.isAssignableFrom(keySpec) && key instanceof ECPrivateKey) {
        ECPrivateKey ecKey = (ECPrivateKey) key;
        return keySpec.cast(new ECPrivateKeySpec(ecKey.getS(), ecKey.getParams()));
      }
      return super.engineGetKeySpec(key, keySpec);
=======
    protected <T extends KeySpec> T engineGetKeySpec(final Key key, final Class<T> keySpec)
        throws InvalidKeySpecException {
      return super.engineGetKeySpec(key, keySpec);
    }
  }

  static class EdDSA extends StandardEvpKeyFactory {
    EdDSA(AmazonCorrettoCryptoProvider provider) {
      super(EvpKeyType.EdDSA, provider);
    }
  }

  static class MLDSA extends StandardEvpKeyFactory {
    MLDSA(AmazonCorrettoCryptoProvider provider) {
      super(EvpKeyType.MLDSA, provider);
>>>>>>> 41145986
    }
  }
}<|MERGE_RESOLUTION|>--- conflicted
+++ resolved
@@ -27,15 +27,6 @@
 import java.security.spec.X509EncodedKeySpec;
 
 abstract class EvpKeyFactory extends KeyFactorySpi {
-<<<<<<< HEAD
-  private final EvpKeyType type;
-  private final AmazonCorrettoCryptoProvider provider;
-
-  private static native long pkcs82Evp(byte[] der, int nativeValue, boolean checkPrivate)
-      throws InvalidKeySpecException;
-
-  private static native long x5092Evp(byte[] der, int nativeValue) throws InvalidKeySpecException;
-=======
   private static final String PKCS8_FORMAT = "PKCS#8";
   private static final String X509_FORMAT = "X.509";
   private final EvpKeyType type;
@@ -45,7 +36,6 @@
       throws InvalidKeySpecException;
 
   private static native long x5092Evp(byte[] der, int evpType) throws InvalidKeySpecException;
->>>>>>> 41145986
 
   private static native long rsa2Evp(
       byte[] modulus,
@@ -70,82 +60,6 @@
       throw new NullPointerException("Null type?!");
     }
   }
-<<<<<<< HEAD
-
-  protected boolean shouldCheckPrivateKey() {
-    return provider.hasExtraCheck(ExtraCheck.PRIVATE_KEY_CONSISTENCY);
-  }
-
-  protected long maybeCheckPkcs82Evp(byte[] der, int nativeValue) throws InvalidKeySpecException {
-    return pkcs82Evp(der, nativeValue, shouldCheckPrivateKey());
-  }
-
-  @Override
-  protected PrivateKey engineGeneratePrivate(KeySpec keySpec) throws InvalidKeySpecException {
-    if (!(keySpec instanceof PKCS8EncodedKeySpec)) {
-      throw new InvalidKeySpecException("Unsupported KeySpec");
-    }
-    PKCS8EncodedKeySpec pkcs8 = (PKCS8EncodedKeySpec) keySpec;
-
-    return type.buildPrivateKey(this::maybeCheckPkcs82Evp, pkcs8);
-  }
-
-  @Override
-  protected PublicKey engineGeneratePublic(KeySpec keySpec) throws InvalidKeySpecException {
-    if (!(keySpec instanceof X509EncodedKeySpec)) {
-      throw new InvalidKeySpecException("Unsupported KeySpec " + keySpec.getClass());
-    }
-    X509EncodedKeySpec x509 = (X509EncodedKeySpec) keySpec;
-
-    return type.buildPublicKey(EvpKeyFactory::x5092Evp, x509);
-  }
-
-  @Override
-  protected <T extends KeySpec> T engineGetKeySpec(Key key, Class<T> keySpec)
-      throws InvalidKeySpecException {
-    if (keySpec.isAssignableFrom(PKCS8EncodedKeySpec.class)
-        && key.getFormat().equalsIgnoreCase("PKCS#8")) {
-      return keySpec.cast(new PKCS8EncodedKeySpec(requireNonNullEncoding(key)));
-    }
-    if (keySpec.isAssignableFrom(X509EncodedKeySpec.class)
-        && key.getFormat().equalsIgnoreCase("X.509")) {
-      return keySpec.cast(new X509EncodedKeySpec(requireNonNullEncoding(key)));
-    }
-
-    throw new InvalidKeySpecException("Unsupported KeySpec for key format");
-  }
-
-  @Override
-  protected Key engineTranslateKey(Key key) throws InvalidKeyException {
-    if (!keyNeedsConversion(key)) {
-      return key;
-    }
-
-    try {
-      final EvpKey result;
-      if (key.getFormat().equalsIgnoreCase("PKCS#8")) {
-        result =
-            (EvpKey) engineGeneratePrivate(new PKCS8EncodedKeySpec(requireNonNullEncoding(key)));
-      } else if (key.getFormat().equalsIgnoreCase("X.509")) {
-        result = (EvpKey) engineGeneratePublic(new X509EncodedKeySpec(requireNonNullEncoding(key)));
-      } else {
-        throw new InvalidKeyException("Cannot convert key of format " + key.getFormat());
-      }
-      result.setEphemeral(true);
-      return result;
-    } catch (final InvalidKeySpecException ex) {
-      throw new InvalidKeyException(ex);
-    }
-  }
-
-  protected boolean keyNeedsConversion(Key key) throws InvalidKeyException {
-    if (!type.jceName.equalsIgnoreCase(key.getAlgorithm())) {
-      throw new InvalidKeyException("Incorrect key algorithm: " + key.getAlgorithm());
-    }
-    return !(key instanceof EvpKey);
-  }
-
-=======
 
   protected boolean shouldCheckPrivateKey() {
     return provider.hasExtraCheck(ExtraCheck.PRIVATE_KEY_CONSISTENCY);
@@ -221,7 +135,6 @@
     return !(key instanceof EvpKey);
   }
 
->>>>>>> 41145986
   protected static byte[] requireNonNullEncoding(Key key) throws InvalidKeySpecException {
     final byte[] der = key.getEncoded();
     if (der == null) {
@@ -297,8 +210,6 @@
                 shouldCheckPrivateKey()));
       }
       return super.engineGeneratePrivate(keySpec);
-<<<<<<< HEAD
-=======
     }
 
     @Override
@@ -361,106 +272,9 @@
                 shouldCheckPrivateKey()));
       }
       return super.engineGeneratePrivate(keySpec);
->>>>>>> 41145986
-    }
-
-    @Override
-    protected PublicKey engineGeneratePublic(KeySpec keySpec) throws InvalidKeySpecException {
-<<<<<<< HEAD
-      if (keySpec instanceof RSAPublicKeySpec) {
-        RSAPublicKeySpec spec = (RSAPublicKeySpec) keySpec;
-        byte[] modulus = spec.getModulus().toByteArray();
-        byte[] publicExponentArr = spec.getPublicExponent().toByteArray();
-
-        return new EvpRsaPublicKey(
-            rsa2Evp(modulus, publicExponentArr, null, null, null, null, null, null, false));
-=======
-      if (keySpec instanceof ECPublicKeySpec) {
-        ECPublicKeySpec ecSpec = (ECPublicKeySpec) keySpec;
-        return new EvpEcPublicKey(
-            ec2Evp(
-                null,
-                ecSpec.getW().getAffineX().toByteArray(),
-                ecSpec.getW().getAffineY().toByteArray(),
-                paramsToDer(ecSpec.getParams()),
-                false));
->>>>>>> 41145986
-      }
-      return super.engineGeneratePublic(keySpec);
-    }
-
-    @Override
-    protected <T extends KeySpec> T engineGetKeySpec(Key key, Class<T> keySpec)
-        throws InvalidKeySpecException {
-<<<<<<< HEAD
-      if (keySpec.isAssignableFrom(RSAPrivateCrtKeySpec.class) && key instanceof RSAPrivateCrtKey) {
-        RSAPrivateCrtKey crtKey = (RSAPrivateCrtKey) key;
-        return keySpec.cast(
-            new RSAPrivateCrtKeySpec(
-                crtKey.getModulus(),
-                crtKey.getPublicExponent(),
-                crtKey.getPrivateExponent(),
-                crtKey.getPrimeP(),
-                crtKey.getPrimeQ(),
-                crtKey.getPrimeExponentP(),
-                crtKey.getPrimeExponentQ(),
-                crtKey.getCrtCoefficient()));
-      }
-      if (keySpec.isAssignableFrom(RSAPrivateKeySpec.class) && key instanceof RSAPrivateKey) {
-        RSAPrivateKey rsaKey = (RSAPrivateKey) key;
-        return keySpec.cast(
-            new RSAPrivateKeySpec(rsaKey.getModulus(), rsaKey.getPrivateExponent()));
-      }
-      if (keySpec.isAssignableFrom(RSAPublicKeySpec.class) && key instanceof RSAPublicKey) {
-        RSAPublicKey rsaKey = (RSAPublicKey) key;
-        return keySpec.cast(new RSAPublicKeySpec(rsaKey.getModulus(), rsaKey.getPublicExponent()));
-=======
-      if (ECPublicKeySpec.class.isAssignableFrom(keySpec) && key instanceof ECPublicKey) {
-        ECPublicKey ecKey = (ECPublicKey) key;
-        return keySpec.cast(new ECPublicKeySpec(ecKey.getW(), ecKey.getParams()));
-      }
-      if (ECPrivateKeySpec.class.isAssignableFrom(keySpec) && key instanceof ECPrivateKey) {
-        ECPrivateKey ecKey = (ECPrivateKey) key;
-        return keySpec.cast(new ECPrivateKeySpec(ecKey.getS(), ecKey.getParams()));
->>>>>>> 41145986
-      }
-      return super.engineGetKeySpec(key, keySpec);
-    }
-  }
-
-<<<<<<< HEAD
-  static class EC extends EvpKeyFactory {
-    EC(AmazonCorrettoCryptoProvider provider) {
-      super(EvpKeyType.EC, provider);
-    }
-
-    @Override
-    protected PrivateKey engineGeneratePrivate(KeySpec keySpec) throws InvalidKeySpecException {
-      if (keySpec instanceof ECPrivateKeySpec) {
-        ECPrivateKeySpec ecSpec = (ECPrivateKeySpec) keySpec;
-        return new EvpEcPrivateKey(
-            ec2Evp(
-                ecSpec.getS().toByteArray(),
-                null,
-                null,
-                paramsToDer(ecSpec.getParams()),
-                shouldCheckPrivateKey()));
-      }
-=======
-  private abstract static class StandardEvpKeyFactory extends EvpKeyFactory {
-    StandardEvpKeyFactory(EvpKeyType type, AmazonCorrettoCryptoProvider provider) {
-      super(type, provider);
-    }
-
-    @Override
-    protected PrivateKey engineGeneratePrivate(final KeySpec keySpec)
-        throws InvalidKeySpecException {
->>>>>>> 41145986
-      return super.engineGeneratePrivate(keySpec);
-    }
-
-    @Override
-<<<<<<< HEAD
+    }
+
+    @Override
     protected PublicKey engineGeneratePublic(KeySpec keySpec) throws InvalidKeySpecException {
       if (keySpec instanceof ECPublicKeySpec) {
         ECPublicKeySpec ecSpec = (ECPublicKeySpec) keySpec;
@@ -472,14 +286,10 @@
                 paramsToDer(ecSpec.getParams()),
                 false));
       }
-=======
-    protected PublicKey engineGeneratePublic(final KeySpec keySpec) throws InvalidKeySpecException {
->>>>>>> 41145986
       return super.engineGeneratePublic(keySpec);
     }
 
     @Override
-<<<<<<< HEAD
     protected <T extends KeySpec> T engineGetKeySpec(Key key, Class<T> keySpec)
         throws InvalidKeySpecException {
       if (ECPublicKeySpec.class.isAssignableFrom(keySpec) && key instanceof ECPublicKey) {
@@ -491,7 +301,26 @@
         return keySpec.cast(new ECPrivateKeySpec(ecKey.getS(), ecKey.getParams()));
       }
       return super.engineGetKeySpec(key, keySpec);
-=======
+    }
+  }
+
+  private abstract static class StandardEvpKeyFactory extends EvpKeyFactory {
+    StandardEvpKeyFactory(EvpKeyType type, AmazonCorrettoCryptoProvider provider) {
+      super(type, provider);
+    }
+
+    @Override
+    protected PrivateKey engineGeneratePrivate(final KeySpec keySpec)
+        throws InvalidKeySpecException {
+      return super.engineGeneratePrivate(keySpec);
+    }
+
+    @Override
+    protected PublicKey engineGeneratePublic(final KeySpec keySpec) throws InvalidKeySpecException {
+      return super.engineGeneratePublic(keySpec);
+    }
+
+    @Override
     protected <T extends KeySpec> T engineGetKeySpec(final Key key, final Class<T> keySpec)
         throws InvalidKeySpecException {
       return super.engineGetKeySpec(key, keySpec);
@@ -507,7 +336,6 @@
   static class MLDSA extends StandardEvpKeyFactory {
     MLDSA(AmazonCorrettoCryptoProvider provider) {
       super(EvpKeyType.MLDSA, provider);
->>>>>>> 41145986
     }
   }
 }