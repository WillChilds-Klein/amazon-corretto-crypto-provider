// Copyright Amazon.com Inc. or its affiliates. All Rights Reserved.
// SPDX-License-Identifier: Apache-2.0
package com.amazon.corretto.crypto.provider.test;

import static org.junit.jupiter.api.Assertions.assertEquals;
import static org.junit.jupiter.api.Assertions.fail;

import com.amazon.corretto.crypto.provider.AmazonCorrettoCryptoProvider;
import java.io.File;
import java.io.FileInputStream;
import java.io.IOException;
import java.io.InputStream;
import java.lang.reflect.Constructor;
import java.lang.reflect.Field;
import java.lang.reflect.InvocationTargetException;
import java.lang.reflect.Method;
import java.nio.ByteBuffer;
import java.security.NoSuchAlgorithmException;
import java.security.Provider;
import java.security.PublicKey;
import java.security.SecureRandom;
import java.security.Security;
import java.util.ArrayList;
import java.util.Arrays;
<<<<<<< HEAD
import org.apache.commons.codec.binary.Hex;
=======
import java.util.Iterator;
import java.util.List;
import java.util.Random;
import java.util.Spliterator;
import java.util.Spliterators;
import java.util.stream.Stream;
import java.util.stream.StreamSupport;
import java.util.zip.GZIPInputStream;
import javax.crypto.Cipher;
import javax.crypto.SecretKeyFactory;
import javax.crypto.spec.IvParameterSpec;
import javax.crypto.spec.SecretKeySpec;
import org.apache.commons.codec.binary.Hex;
import org.bouncycastle.crypto.Digest;
import org.bouncycastle.crypto.digests.SHA1Digest;
import org.bouncycastle.crypto.digests.SHA224Digest;
import org.bouncycastle.crypto.digests.SHA256Digest;
import org.bouncycastle.crypto.digests.SHA384Digest;
import org.bouncycastle.crypto.digests.SHA512Digest;
>>>>>>> 41145986
import org.bouncycastle.jce.provider.BouncyCastleProvider;
import org.junit.jupiter.api.Assumptions;

@SuppressWarnings("unchecked")
public class TestUtil {
  public static final String RESOURCE_REFLECTION = "REFLECTIVE_TOOLS";
  public static final String RESOURCE_PROVIDER = "JCE_PROVIDER";
  /**
   * Pseudo-resource used by ACCP tests to enforce that certain tests run by themselves. All tests
   * should takea "READ" lock on this resource. Tests which require exclusive control should take a
   * "READ_WRITE" lock.
   */
  public static final String RESOURCE_GLOBAL = "GLOBAL_TEST_LOCK";

<<<<<<< HEAD
=======
  static final byte[] EMPTY_ARRAY = new byte[0];

  static SecretKeyFactory getHkdfSecretKeyFactory(final String digest) {
    try {
      return SecretKeyFactory.getInstance("HkdfWith" + digest, TestUtil.NATIVE_PROVIDER);
    } catch (NoSuchAlgorithmException e) {
      throw new RuntimeException(e);
    }
  }

>>>>>>> 41145986
  public static final BouncyCastleProvider BC_PROVIDER = new BouncyCastleProvider();
  public static final AmazonCorrettoCryptoProvider NATIVE_PROVIDER =
      AmazonCorrettoCryptoProvider.INSTANCE;
  public static final String NATIVE_PROVIDER_PACKAGE =
      NATIVE_PROVIDER
          .getClass()
          .getName()
          .substring(0, NATIVE_PROVIDER.getClass().getName().lastIndexOf("."));

  public static final String[][] KNOWN_CURVES =
      new String[][] {
        new String[] {
          "secp256r1", "NIST P-256", "X9.62 prime256v1", /* "prime256v1", */ "1.2.840.10045.3.1.7"
        },
        new String[] {"secp384r1", "NIST P-384", "1.3.132.0.34"},
        new String[] {"secp521r1", "NIST P-521", "1.3.132.0.35"},
      };

  // Not supported in JDK17
  public static final String[][] LEGACY_CURVES =
      new String[][] {
        // Prime Curves
        new String[] {"secp224r1", "NIST P-224", "1.3.132.0.33"},
        new String[] {"secp256k1", "1.3.132.0.10"},
      };

<<<<<<< HEAD
  public static final boolean isFips() {
    return NATIVE_PROVIDER.isFips();
  }

  public static String getCurveOid(String nameOrOid) {
    if (nameOrOid == null) {
      return null;
    }
=======
  public static boolean isFips() {
    return NATIVE_PROVIDER.isFips();
  }

  public static boolean isExperimentalFips() {
    return NATIVE_PROVIDER.isExperimentalFips();
  }

  public static byte[] intArrayToByteArray(final int[] array) {
    final byte[] result = new byte[array.length];
    for (int i = 0; i != array.length; i++) {
      if (array[i] < 0 || array[i] > 255) {
        throw new IllegalArgumentException("The byte value must be in rage of [0, 256).");
      }
      result[i] = (byte) array[i];
    }
    return result;
  }

  public static boolean intArrayIsEqualToByteArray(final int[] expected, final byte[] actual) {
    if (expected.length != actual.length) {
      return false;
    }
    for (int i = 0; i != expected.length; i++) {
      final int v = actual[i] & 0xFF;
      if (expected[i] != v) {
        return false;
      }
    }
    return true;
  }

  public static String getCurveOid(String nameOrOid) {
    if (nameOrOid == null) {
      return null;
    }
>>>>>>> 41145986
    switch (nameOrOid) {
      case "secp224r1":
        return "1.3.132.0.33";
      case "prime256v1":
      case "secp256r1":
        return "1.2.840.10045.3.1.7";
      case "secp256k1":
        return "1.3.132.0.10";
      case "secp384r1":
        return "1.3.132.0.34";
      case "secp521r1":
        return "1.3.132.0.35";
      default:
        return nameOrOid; // if no known curve was specified, assume it's an OID
<<<<<<< HEAD
    }
  }

  public static boolean isOid(String name) {
    return name.matches("^[\\d\\.]+$");
  }

  /**
   * Thread local instances of SecureRandom with no further guarantees about implementation or
   * security.
   *
   * <p>These are only used for testing purposes and are configured specifically for speed rather
   * than security.
   */
  public static final ThreadLocal<SecureRandom> MISC_SECURE_RANDOM =
      ThreadLocal.withInitial(
          () -> {
            try {
              // We need something non-blocking and very fast which doesn't depend on our own
              // implementation.
              return SecureRandom.getInstance("SHA1PRNG");
            } catch (final NoSuchAlgorithmException ex) {
              throw new AssertionError(ex);
            }
          });

  private static final File TEST_DIR = new File(System.getProperty("test.data.dir", "."));

  public static byte[] getRandomBytes(int length) {
    final byte[] result = new byte[length];
    MISC_SECURE_RANDOM.get().nextBytes(result);
    return result;
  }

  public static void assertArraysHexEquals(byte[] expected, byte[] actual) {
    final String expectedHex = Hex.encodeHexString(expected);
    final String actualHex = Hex.encodeHexString(actual);
    assertEquals(expectedHex, actualHex);
  }

  public static void assertThrows(Class<? extends Throwable> expected, ThrowingRunnable callable) {
    try {
      callable.run();
    } catch (Throwable t) {
      if (expected.isAssignableFrom(t.getClass())) {
        return;
      }

=======
    }
  }

  public static boolean isOid(String name) {
    return name.matches("^[\\d\\.]+$");
  }

  /**
   * Thread local instances of SecureRandom with no further guarantees about implementation or
   * security.
   *
   * <p>These are only used for testing purposes and are configured specifically for speed rather
   * than security.
   */
  public static final ThreadLocal<SecureRandom> MISC_SECURE_RANDOM =
      ThreadLocal.withInitial(
          () -> {
            try {
              // We need something non-blocking and very fast which doesn't depend on our own
              // implementation.
              return SecureRandom.getInstance("SHA1PRNG");
            } catch (final NoSuchAlgorithmException ex) {
              throw new AssertionError(ex);
            }
          });

  private static final File TEST_DIR = new File(System.getProperty("test.data.dir", "."));

  public static byte[] getRandomBytes(int length) {
    final byte[] result = new byte[length];
    MISC_SECURE_RANDOM.get().nextBytes(result);
    return result;
  }

  public static void assertArraysHexEquals(byte[] expected, byte[] actual) {
    final String expectedHex = Hex.encodeHexString(expected);
    final String actualHex = Hex.encodeHexString(actual);
    assertEquals(expectedHex, actualHex);
  }

  public static void assertThrows(Class<? extends Throwable> expected, ThrowingRunnable callable) {
    try {
      callable.run();
    } catch (Throwable t) {
      if (expected.isAssignableFrom(t.getClass())) {
        return;
      }

      throw new AssertionError("Unexpected exception: " + t, t);
    }

    fail("Expected " + expected);
  }

  public static void assertThrows(
      Class<? extends Throwable> expected, String expectedMessage, ThrowingRunnable callable) {
    try {
      callable.run();
    } catch (Throwable t) {
      if (expected.isAssignableFrom(t.getClass()) && t.getMessage().equals(expectedMessage)) {
        return;
      }

>>>>>>> 41145986
      throw new AssertionError("Unexpected exception: " + t, t);
    }

    fail("Expected " + expected);
  }
<<<<<<< HEAD

  public static void assertThrows(
      Class<? extends Throwable> expected, String expectedMessage, ThrowingRunnable callable) {
    try {
      callable.run();
    } catch (Throwable t) {
      if (expected.isAssignableFrom(t.getClass()) && t.getMessage().equals(expectedMessage)) {
        return;
      }

      throw new AssertionError("Unexpected exception: " + t, t);
    }

    fail("Expected " + expected);
  }

  // We need to access some package-private methods to verify that we perform proper bounds checks,
  // etc, without
  // help from the JCE builtin Cipher classes. Unfortunately, the test classes cannot live in the
  // same package as
  // the signed JAR, so we need to use reflection to cross the package boundary here.
  public static void disableByteBufferReflection() {
    try {
      Class<?> klass = Class.forName("com.amazon.corretto.crypto.provider.ReflectiveTools");
      Method m = klass.getDeclaredMethod("disableByteBufferReflection");
      m.setAccessible(true);

      m.invoke(null);
    } catch (Exception e) {
      throw new Error(e);
    }
  }

  public static void enableByteBufferReflection() {
    try {
      Class<?> klass = Class.forName("com.amazon.corretto.crypto.provider.ReflectiveTools");
      Method m = klass.getDeclaredMethod("enableByteBufferReflection");
      m.setAccessible(true);

      m.invoke(null);
    } catch (Exception e) {
=======

  // We need to access some package-private methods to verify that we perform proper bounds checks,
  // etc, without
  // help from the JCE builtin Cipher classes. Unfortunately, the test classes cannot live in the
  // same package as
  // the signed JAR, so we need to use reflection to cross the package boundary here.
  public static void disableByteBufferReflection() {
    try {
      Class<?> klass = Class.forName("com.amazon.corretto.crypto.provider.ReflectiveTools");
      Method m = klass.getDeclaredMethod("disableByteBufferReflection");
      m.setAccessible(true);

      m.invoke(null);
    } catch (Exception e) {
      throw new Error(e);
    }
  }

  public static void enableByteBufferReflection() {
    try {
      Class<?> klass = Class.forName("com.amazon.corretto.crypto.provider.ReflectiveTools");
      Method m = klass.getDeclaredMethod("enableByteBufferReflection");
      m.setAccessible(true);

      m.invoke(null);
    } catch (Exception e) {
      throw new Error(e);
    }
  }

  public static int sneakyInvoke_int(Object o, String methodName, Object... args) throws Throwable {
    return (Integer) sneakyInvoke(o, methodName, args);
  }

  public static boolean sneakyInvoke_boolean(Object o, String methodName, Object... args)
      throws Throwable {
    return (Boolean) sneakyInvoke(o, methodName, args);
  }

  public static <T> T sneakyInvoke(Object o, String methodName, Object... args) throws Throwable {
    Class<?> klass;
    Object receiver;

    if (o instanceof Class) {
      klass = (Class<?>) o;
      receiver = null;
    } else {
      klass = o.getClass();
      receiver = o;
    }

    return sneakyInvokeExplicit(klass, methodName, receiver, args);
  }

  public static <T> T sneakyInvokeExplicit(
      Class<?> klass, final String methodName, final Object receiver, final Object... args)
      throws Throwable {
    while (klass != null) {
      for (Method m : klass.getDeclaredMethods()) {
        if (!m.getName().equals(methodName)) continue;

        if (argsCompatible(m.getParameterTypes(), args)) {
          try {
            m.setAccessible(true);
            return (T) m.invoke(receiver, args);
          } catch (InvocationTargetException e) {
            throw e.getCause();
          }
        }
      }
      klass = klass.getSuperclass();
    }
    throw new NoSuchMethodException("Can't find match for method");
  }

  public static Object sneakyConstruct(String className, Object... args) throws Throwable {
    final Class<?> klass = Class.forName(className);
    for (final Constructor<?> c : klass.getDeclaredConstructors()) {
      if (argsCompatible(c.getParameterTypes(), args)) {
        try {
          c.setAccessible(true);
          return c.newInstance(args);
        } catch (InvocationTargetException ex) {
          throw ex.getCause();
        }
      }
    }
    throw new Error("Can't find match for method");
  }

  public static InputStream sneakyGetTestData(String fileName) {
    try {
      Class<?> klass = Class.forName("com.amazon.corretto.crypto.provider.Loader");
      return (InputStream) sneakyInvoke(klass, "getTestData", fileName);
    } catch (Throwable e) {
>>>>>>> 41145986
      throw new Error(e);
    }
  }

<<<<<<< HEAD
  public static int sneakyInvoke_int(Object o, String methodName, Object... args) throws Throwable {
    return (Integer) sneakyInvoke(o, methodName, args);
  }

  public static <T> T sneakyInvoke(Object o, String methodName, Object... args) throws Throwable {
    Class<?> klass;
    Object receiver;

    if (o instanceof Class) {
      klass = (Class<?>) o;
      receiver = null;
    } else {
      klass = o.getClass();
      receiver = o;
    }

    return sneakyInvokeExplicit(klass, methodName, receiver, args);
  }

  public static <T> T sneakyInvokeExplicit(
      Class<?> klass, final String methodName, final Object receiver, final Object... args)
      throws Throwable {
    while (klass != null) {
      for (Method m : klass.getDeclaredMethods()) {
        if (!m.getName().equals(methodName)) continue;

        if (argsCompatible(m.getParameterTypes(), args)) {
          try {
            m.setAccessible(true);
            return (T) m.invoke(receiver, args);
          } catch (InvocationTargetException e) {
            throw e.getCause();
          }
        }
      }
      klass = klass.getSuperclass();
    }
    throw new NoSuchMethodException("Can't find match for method");
  }

  public static Object sneakyConstruct(String className, Object... args) throws Throwable {
    final Class<?> klass = Class.forName(className);
    for (final Constructor<?> c : klass.getDeclaredConstructors()) {
      if (argsCompatible(c.getParameterTypes(), args)) {
        try {
          c.setAccessible(true);
          return c.newInstance(args);
        } catch (InvocationTargetException ex) {
          throw ex.getCause();
        }
      }
    }
    throw new Error("Can't find match for method");
  }

  public static InputStream sneakyGetTestData(String fileName) {
    try {
      Class<?> klass = Class.forName("com.amazon.corretto.crypto.provider.Loader");
      return (InputStream) sneakyInvoke(klass, "getTestData", fileName);
    } catch (Throwable e) {
      throw new Error(e);
    }
  }

  public static boolean argsCompatible(final Class<?>[] parameterTypes, final Object[] args) {
    if (parameterTypes.length != args.length) {
      return false;
    }

    boolean argsMatch = true;
    for (int i = 0; i < parameterTypes.length && argsMatch; i++) {
      Class<?> parameterType = parameterTypes[i];
      if (args[i] == null) {
        argsMatch = !parameterType.isPrimitive();
        continue;
      }

      Class<?> argsType = args[i].getClass();
      if (parameterType.isPrimitive() && argsType.getPackage().getName().equals("java.lang")) {
        // See if the corresponding boxed type is passed in

        try {
          Field f = argsType.getField("TYPE");
          if (f.get(null) == parameterType) continue;
        } catch (Exception e) {
          // nope, fall through to the isAssignableFrom check
        }
      }

      if (!parameterType.isAssignableFrom(argsType)) {
        argsMatch = false;
        break;
      }
    }
    return argsMatch;
  }

  public static byte[] arrayOf(final byte b, final int len) {
    final byte[] result = new byte[len];
    Arrays.fill(result, b);
    return result;
  }

  public static byte[] decodeHex(String hex) {
    if (hex == null) {
      return new byte[0];
    }
    if (hex.length() % 2 != 0) {
      throw new IllegalArgumentException("Input length must be even");
    }
    byte[] result = new byte[hex.length() / 2];
    for (int x = 0; x < hex.length() / 2; x++) {
      result[x] = (byte) Integer.parseInt(hex.substring(2 * x, 2 * x + 2), 16);
    }
    return result;
  }

  public static InputStream getTestData(final String fileName) throws IOException {
    return new FileInputStream(new File(TEST_DIR, fileName));
  }

  public static Object sneakyGetField(final Object object, final String fieldName) {
    Field field;
    Object instance;

    if (object instanceof Class) {
      instance = null;
      field = findField(fieldName, (Class<?>) object);
    } else {
      instance = object;
      field = findField(fieldName, object.getClass());
=======
  public static boolean argsCompatible(final Class<?>[] parameterTypes, final Object[] args) {
    if (parameterTypes.length != args.length) {
      return false;
    }

    boolean argsMatch = true;
    for (int i = 0; i < parameterTypes.length && argsMatch; i++) {
      Class<?> parameterType = parameterTypes[i];
      if (args[i] == null) {
        argsMatch = !parameterType.isPrimitive();
        continue;
      }

      Class<?> argsType = args[i].getClass();
      if (parameterType.isPrimitive() && argsType.getPackage().getName().equals("java.lang")) {
        // See if the corresponding boxed type is passed in

        try {
          Field f = argsType.getField("TYPE");
          if (f.get(null) == parameterType) continue;
        } catch (Exception e) {
          // nope, fall through to the isAssignableFrom check
        }
      }

      if (!parameterType.isAssignableFrom(argsType)) {
        argsMatch = false;
        break;
      }
    }
    return argsMatch;
  }

  public static byte[] arrayOf(final byte b, final int len) {
    final byte[] result = new byte[len];
    Arrays.fill(result, b);
    return result;
  }

  public static byte[] decodeHex(String hex) {
    if (hex == null) {
      return new byte[0];
    }
    if (hex.length() % 2 != 0) {
      throw new IllegalArgumentException("Input length must be even");
    }
    byte[] result = new byte[hex.length() / 2];
    for (int x = 0; x < hex.length() / 2; x++) {
      result[x] = (byte) Integer.parseInt(hex.substring(2 * x, 2 * x + 2), 16);
    }
    return result;
  }

  public static InputStream getTestData(final String fileName) throws IOException {
    return new FileInputStream(new File(TEST_DIR, fileName));
  }

  public static Object sneakyGetField(final Object object, final String fieldName) {
    Field field;
    Object instance;

    if (object instanceof Class) {
      instance = null;
      field = findField(fieldName, (Class<?>) object);
    } else {
      instance = object;
      field = findField(fieldName, object.getClass());
    }

    field.setAccessible(true);

    try {
      return field.get(instance);
    } catch (IllegalAccessException e) {
      throw new RuntimeException(e);
    }
  }

  public static Class<?> sneakyGetInternalClass(final Class<?> parent, final String name)
      throws ClassNotFoundException {
    for (Class<?> clazz : parent.getDeclaredClasses()) {
      if (clazz.getSimpleName().equals(name)) {
        return clazz;
      }
    }
    throw new ClassNotFoundException(String.format("No inner class %s of %s found", name, parent));
  }

  private static Field findField(final String fieldName, Class<?> klass) {
    Field field = null;
    while (true) {
      try {
        field = klass.getDeclaredField(fieldName);
        break;
      } catch (NoSuchFieldException e) {
        // proceed to superclass
        klass = klass.getSuperclass();
        if (klass == null) {
          throw new IllegalArgumentException("Couldn't find field " + fieldName);
        }
      }
    }
    return field;
  }

  public static int versionCompare(String a, Provider provider) {
    return versionCompare(a, getProviderVersion(provider));
  }

  public static int versionCompare(String a, String b) {
    final String[] aParts = a.split("\\.");
    final String[] bParts = b.split("\\.");
    final int limit = Math.min(aParts.length, bParts.length);
    for (int x = 0; x < limit; x++) {
      int tmp = Integer.compare(Integer.parseInt(aParts[x]), Integer.parseInt(bParts[x]));
      if (tmp != 0) {
        return tmp;
      }
    }
    return Integer.compare(aParts.length, bParts.length);
  }

  private static String getProviderVersion(Provider provider) {
    try {
      return (String) sneakyInvoke(provider, "getVersionStr");
    } catch (final Throwable e) {
      return Double.toString(provider.getVersion());
    }
  }

  public static void assumeMinimumVersion(String minVersion, Provider provider) {
    String providerVersion = getProviderVersion(provider);
    Assumptions.assumeTrue(
        versionCompare(minVersion, providerVersion) <= 0,
        String.format("Required version %s, Actual version %s", minVersion, providerVersion));
  }

  public static int getJavaVersion() {
    final String[] parts = System.getProperty("java.specification.version").split("\\.");
    if (parts[0].equals("1")) {
      return Integer.parseInt(parts[1]);
    }
    return Integer.parseInt(parts[0]);
  }

  public static void assumeMinimumJavaVersion(int minVersion) {
    Assumptions.assumeTrue(getJavaVersion() >= minVersion);
  }

  public static synchronized Provider[] saveProviders() {
    return Security.getProviders();
  }

  public static synchronized void restoreProviders(final Provider[] providers) {
    if (Arrays.equals(providers, Security.getProviders())) {
      return;
    }
    for (Provider oldProvider : Security.getProviders()) {
      Security.removeProvider(oldProvider.getName());
    }
    for (Provider provider : providers) {
      Security.addProvider(provider);
    }
  }

  public static Stream<RspTestEntry> getEntriesFromFile(
      final String fileName, final boolean isCompressed) throws IOException {
    final File rsp = new File(System.getProperty("test.data.dir"), fileName);
    final InputStream is =
        isCompressed ? new GZIPInputStream(new FileInputStream(rsp)) : new FileInputStream(rsp);
    final Iterator<RspTestEntry> iterator =
        RspTestEntry.iterateOverResource(is, true); // Auto-closes stream
    final Spliterator<RspTestEntry> split =
        Spliterators.spliteratorUnknownSize(iterator, Spliterator.ORDERED);
    return StreamSupport.stream(split, false);
  }

  public static Stream<RspTestEntry> getEntriesFromFile(final String fileName) throws IOException {
    return getEntriesFromFile(fileName, true);
  }

  public static int roundUp(final int i, final int m) {
    final int d = m - (i % m);
    return d == m ? i : (i + d);
  }

  public static byte[] genData(final long seed, final int len) {
    final byte[] result = new byte[len];
    final Random rand = new Random(seed);
    rand.nextBytes(result);
    return result;
  }

  public static ByteBuffer genData(
      final long seed, final int offset, final int len, boolean isDirect) {
    final byte[] data = genData(seed, offset + len);
    final ByteBuffer result =
        isDirect ? ByteBuffer.allocateDirect(data.length) : ByteBuffer.allocate(data.length);
    return (ByteBuffer) result.put(data).position(offset);
  }

  public static ByteBuffer genData(final long seed, final int len, boolean isDirect) {
    return genData(seed, 0, len, isDirect);
  }

  public static IvParameterSpec genIv(final long seed, final int len) {
    return new IvParameterSpec(genData(seed, len));
  }

  public static SecretKeySpec genAesKey(final long seed, final int len) {
    return new SecretKeySpec(genData(seed, len / 8), "AES");
  }

  public static boolean byteBuffersAreEqual(final ByteBuffer a, final ByteBuffer b) {
    return byteBuffersAreEqual(a, Arrays.asList(b));
  }

  public static boolean byteBuffersAreEqual(final ByteBuffer a, final List<ByteBuffer> chunks) {
    final int chunksTotalLen =
        chunks.stream().map(c -> c == null ? 0 : c.remaining()).reduce(0, Integer::sum);

    if (a.remaining() != chunksTotalLen) {
      return false;
    }
    int aIndex = a.position();
    for (final ByteBuffer chunk : chunks) {
      if (chunk == null) continue;
      for (int chunkIndex = chunk.position(); chunkIndex != chunk.limit(); chunkIndex++) {
        if (a.get(aIndex) != chunk.get(chunkIndex)) return false;
        aIndex++;
      }
    }
    return true;
  }

  public static byte[] mergeByteArrays(final List<byte[]> chunks) {
    final int len = chunks.stream().map(c -> c == null ? 0 : c.length).reduce(0, Integer::sum);

    final byte[] result = new byte[len];

    int offset = 0;
    for (final byte[] chunk : chunks) {
      if (chunk == null) continue;
      System.arraycopy(chunk, 0, result, offset, chunk.length);
      offset += chunk.length;
    }

    return result;
  }

  public static ByteBuffer mergeByteBuffers(final List<ByteBuffer> chunks) {
    final int len = chunks.stream().map(c -> c == null ? 0 : c.remaining()).reduce(0, Integer::sum);

    final ByteBuffer result = ByteBuffer.allocate(len);

    for (final ByteBuffer chunk : chunks) {
      if (chunk == null) continue;
      result.put(chunk);
    }

    result.flip();

    return result;
  }

  public static List<Integer> constantPattern(final int inputLen, final int c) {
    final List<Integer> result = new ArrayList<>();
    int total = 0;
    while (total < inputLen) {
      result.add(c);
      total += c;
    }
    return result;
  }

  public static List<Integer> ascendingPattern(final int inputLen) {
    final List<Integer> result = new ArrayList<>();
    int i = 0;
    int total = 0;
    while (total < inputLen) {
      result.add(i);
      i++;
      total += i;
>>>>>>> 41145986
    }
    return result;
  }

  public static List<Integer> randomPattern(final int inputLen, final long seed) {
    final List<Integer> result = new ArrayList<>();
    final Random random = new Random(seed);
    int total = 0;
    while (total < inputLen) {
      final int c = random.nextInt(inputLen + 1);
      result.add(c);
      total += c;
    }
    return result;
  }

<<<<<<< HEAD
    field.setAccessible(true);

    try {
      return field.get(instance);
    } catch (IllegalAccessException e) {
      throw new RuntimeException(e);
    }
  }

  public static Class<?> sneakyGetInternalClass(final Class<?> parent, final String name)
      throws ClassNotFoundException {
    for (Class<?> clazz : parent.getDeclaredClasses()) {
      if (clazz.getSimpleName().equals(name)) {
        return clazz;
      }
    }
    throw new ClassNotFoundException(String.format("No inner class %s of %s found", name, parent));
  }

  private static Field findField(final String fieldName, Class<?> klass) {
    Field field = null;
    while (true) {
      try {
        field = klass.getDeclaredField(fieldName);
        break;
      } catch (NoSuchFieldException e) {
        // proceed to superclass
        klass = klass.getSuperclass();
        if (klass == null) {
          throw new IllegalArgumentException("Couldn't find field " + fieldName);
        }
      }
    }
    return field;
  }

  public static int versionCompare(String a, Provider provider) {
    return versionCompare(a, getProviderVersion(provider));
  }

  public static int versionCompare(String a, String b) {
    final String[] aParts = a.split("\\.");
    final String[] bParts = b.split("\\.");
    final int limit = Math.min(aParts.length, bParts.length);
    for (int x = 0; x < limit; x++) {
      int tmp = Integer.compare(Integer.parseInt(aParts[x]), Integer.parseInt(bParts[x]));
      if (tmp != 0) {
        return tmp;
      }
    }
    return Integer.compare(aParts.length, bParts.length);
  }

  private static String getProviderVersion(Provider provider) {
    try {
      return (String) sneakyInvoke(provider, "getVersionStr");
    } catch (final Throwable e) {
      return Double.toString(provider.getVersion());
    }
  }

  public static void assumeMinimumVersion(String minVersion, Provider provider) {
    String providerVersion = getProviderVersion(provider);
    Assumptions.assumeTrue(
        versionCompare(minVersion, providerVersion) <= 0,
        String.format("Required version %s, Actual version %s", minVersion, providerVersion));
  }

  public static int getJavaVersion() {
    final String[] parts = System.getProperty("java.specification.version").split("\\.");
    if (parts[0].equals("1")) {
      return Integer.parseInt(parts[1]);
=======
  public static ByteBuffer multiStepArray(
      final Cipher cipher, final List<Integer> process, final byte[] input) throws Exception {
    return multiStepArray(cipher, process, input, input.length);
  }

  public static ByteBuffer multiStepArray(
      final Cipher cipher, final List<Integer> process, final byte[] input, final int inputLen)
      throws Exception {

    final byte[] output = new byte[cipher.getOutputSize(inputLen)];

    int inputOffset = 0;
    int outputOffset = 0;

    for (final Integer p : process) {
      if (inputOffset == inputLen) break;
      final int toBeProcessed = (p + inputOffset) > inputLen ? (inputLen - inputOffset) : p;
      outputOffset += cipher.update(input, inputOffset, toBeProcessed, output, outputOffset);
      inputOffset += toBeProcessed;
    }

    if (inputOffset == inputLen) {
      outputOffset += cipher.doFinal(output, outputOffset);
    } else {
      outputOffset +=
          cipher.doFinal(input, inputOffset, inputLen - inputOffset, output, outputOffset);
    }

    return ByteBuffer.wrap(output, 0, outputOffset);
  }

  public static List<ByteBuffer> multiStepArrayMultiAllocationImplicit(
      final Cipher cipher, final List<Integer> process, final byte[] input) throws Exception {
    final List<ByteBuffer> outputChunks = new ArrayList<>();

    int inputOffset = 0;

    for (final Integer p : process) {
      if (inputOffset == input.length) break;
      final int toBeProcessed = (p + inputOffset) > input.length ? (input.length - inputOffset) : p;
      final byte[] chunk = cipher.update(input, inputOffset, toBeProcessed);
      // If input.length == 0, then javax.crypto.Cipher::update returns null.
      if (chunk != null) {
        outputChunks.add(ByteBuffer.wrap(chunk));
      }
      inputOffset += toBeProcessed;
    }

    if (inputOffset == input.length) {
      outputChunks.add(ByteBuffer.wrap(cipher.doFinal()));
    } else {
      outputChunks.add(
          ByteBuffer.wrap(cipher.doFinal(input, inputOffset, input.length - inputOffset)));
    }
    return outputChunks;
  }

  public static List<ByteBuffer> multiStepArrayMultiAllocationExplicit(
      final Cipher cipher, final List<Integer> process, final byte[] input) throws Exception {
    final List<ByteBuffer> outputChunks = new ArrayList<>();

    int inputOffset = 0;

    for (final Integer p : process) {
      if (inputOffset == input.length) break;
      final int toBeProcessed = (p + inputOffset) > input.length ? (input.length - inputOffset) : p;
      final byte[] temp = new byte[cipher.getOutputSize(toBeProcessed)];
      final int outputLen = cipher.update(input, inputOffset, toBeProcessed, temp, 0);
      outputChunks.add(ByteBuffer.wrap(temp, 0, outputLen));
      inputOffset += toBeProcessed;
    }

    final byte[] temp = new byte[cipher.getOutputSize(input.length - inputOffset)];

    final int outputLen;
    if (inputOffset == input.length) {
      outputLen = cipher.doFinal(temp, 0);
    } else {
      outputLen = cipher.doFinal(input, inputOffset, input.length - inputOffset, temp, 0);
    }
    outputChunks.add(ByteBuffer.wrap(temp, 0, outputLen));

    return outputChunks;
  }

  public static ByteBuffer oneShotByteBuffer(final Cipher cipher, final ByteBuffer input)
      throws Exception {
    final ByteBuffer output = ByteBuffer.allocate(cipher.getOutputSize(input.remaining()));
    cipher.doFinal(input, output);
    output.flip();
    return output;
  }

  public static ByteBuffer multiStepByteBuffer(
      final Cipher cipher,
      final List<Integer> process,
      final ByteBuffer input,
      final boolean outputDirect)
      throws Exception {
    final int cipherSize = cipher.getOutputSize(input.remaining());

    final ByteBuffer output =
        outputDirect ? ByteBuffer.allocateDirect(cipherSize) : ByteBuffer.allocate(cipherSize);

    for (final Integer p : process) {
      if (!input.hasRemaining()) break;
      final int toBeProcessed = p > input.remaining() ? input.remaining() : p;
      final ByteBuffer temp = input.duplicate();
      temp.limit(input.position() + toBeProcessed);
      cipher.update(temp, output);
      input.position(input.position() + toBeProcessed);
>>>>>>> 41145986
    }
    return Integer.parseInt(parts[0]);
  }

<<<<<<< HEAD
  public static void assumeMinimumJavaVersion(int minVersion) {
    Assumptions.assumeTrue(getJavaVersion() >= minVersion);
  }

  public static synchronized Provider[] saveProviders() {
    return Security.getProviders();
  }

  public static synchronized void restoreProviders(final Provider[] providers) {
    if (Arrays.equals(providers, Security.getProviders())) {
      return;
    }
    for (Provider oldProvider : Security.getProviders()) {
      Security.removeProvider(oldProvider.getName());
    }
    for (Provider provider : providers) {
      Security.addProvider(provider);
    }
=======
    cipher.doFinal(input, output);

    output.flip();

    return output;
  }

  public static List<ByteBuffer> multiStepByteBufferMultiAllocation(
      final Cipher cipher,
      final List<Integer> process,
      final ByteBuffer input,
      final boolean outputDirect)
      throws Exception {

    final List<ByteBuffer> outputChunks = new ArrayList<>();

    for (final Integer p : process) {
      if (!input.hasRemaining()) break;
      final int toBeProcessed = p > input.remaining() ? input.remaining() : p;
      final int cipherSize = cipher.getOutputSize(toBeProcessed);
      final ByteBuffer output =
          outputDirect ? ByteBuffer.allocateDirect(cipherSize) : ByteBuffer.allocate(cipherSize);
      final ByteBuffer temp = input.duplicate();
      temp.limit(input.position() + toBeProcessed);
      cipher.update(temp, output);
      output.flip();
      outputChunks.add(output);
      input.position(input.position() + toBeProcessed);
    }

    final int cipherSize = cipher.getOutputSize(input.remaining());
    final ByteBuffer output =
        outputDirect ? ByteBuffer.allocateDirect(cipherSize) : ByteBuffer.allocate(cipherSize);
    cipher.doFinal(input, output);
    output.flip();
    outputChunks.add(output);

    return outputChunks;
  }

  public static ByteBuffer multiStepByteBufferInPlace(
      final Cipher cipher, final List<Integer> process, final ByteBuffer input) throws Exception {

    final ByteBuffer output = input.duplicate();
    output.limit(output.capacity());

    for (final Integer p : process) {
      if (!input.hasRemaining()) break;
      final int toBeProcessed = p > input.remaining() ? input.remaining() : p;
      final ByteBuffer temp = input.duplicate();
      temp.limit(input.position() + toBeProcessed);
      cipher.update(temp, output);
      input.position(input.position() + toBeProcessed);
    }

    cipher.doFinal(input, output);

    output.flip();

    return output;
  }
  // Returns the length of the output.
  public static int multiStepInPlaceArray(
      final Cipher cipher,
      final List<Integer> process,
      final byte[] inputOutput,
      final int inputLen)
      throws Exception {

    int inputOffset = 0;
    int outputOffset = 0;

    for (final Integer p : process) {
      if (inputOffset == inputLen) break;
      final int toBeProcessed = (p + inputOffset) > inputLen ? (inputLen - inputOffset) : p;
      outputOffset +=
          cipher.update(inputOutput, inputOffset, toBeProcessed, inputOutput, outputOffset);
      inputOffset += toBeProcessed;
    }

    if (inputOffset == inputLen) {
      outputOffset += cipher.doFinal(inputOutput, outputOffset);
    } else {
      outputOffset +=
          cipher.doFinal(
              inputOutput, inputOffset, inputLen - inputOffset, inputOutput, outputOffset);
    }

    return outputOffset;
  }

  public static List<Integer> genPattern(final long seed, final int choice, final int inputLen) {
    if (choice < 0) {
      return randomPattern(inputLen, seed);
    }
    if (choice == 0) {
      return ascendingPattern(inputLen);
    }
    return constantPattern(inputLen, choice);
  }

  static Digest bcDigest(final String digest) {
    switch (digest) {
      case "SHA1":
        return new SHA1Digest();
      case "SHA224":
        return new SHA224Digest();
      case "SHA256":
        return new SHA256Digest();
      case "SHA384":
        return new SHA384Digest();
      case "SHA512":
        return new SHA512Digest();
      default:
        return null;
    }
  }

  static boolean edKeyFactoryRegistered() {
    return "true"
        .equals(System.getProperty("com.amazon.corretto.crypto.provider.registerEdKeyFactory"));
  }

  private static native byte[] computeMLDSAMuInternal(byte[] pubKeyEncoded, byte[] message);

  /**
   * Computes mu as defined on line 6 of Algorithm 7 and line 7 of Algorithm 8 in NIST FIPS 204.
   *
   * <p>See <a href="https://csrc.nist.gov/pubs/fips/204/final">FIPS 204</a>
   *
   * @param publicKey ML-DSA public key
   * @param message byte array of the message over which to compute mu
   * @return a byte[] of length 64 containing mu
   */
  static byte[] computeMLDSAMu(PublicKey publicKey, byte[] message) {
    if (publicKey == null || !publicKey.getAlgorithm().startsWith("ML-DSA") || message == null) {
      throw new IllegalArgumentException();
    }
    return computeMLDSAMuInternal(publicKey.getEncoded(), message);
>>>>>>> 41145986
  }
}<|MERGE_RESOLUTION|>--- conflicted
+++ resolved
@@ -22,9 +22,6 @@
 import java.security.Security;
 import java.util.ArrayList;
 import java.util.Arrays;
-<<<<<<< HEAD
-import org.apache.commons.codec.binary.Hex;
-=======
 import java.util.Iterator;
 import java.util.List;
 import java.util.Random;
@@ -44,7 +41,6 @@
 import org.bouncycastle.crypto.digests.SHA256Digest;
 import org.bouncycastle.crypto.digests.SHA384Digest;
 import org.bouncycastle.crypto.digests.SHA512Digest;
->>>>>>> 41145986
 import org.bouncycastle.jce.provider.BouncyCastleProvider;
 import org.junit.jupiter.api.Assumptions;
 
@@ -59,8 +55,6 @@
    */
   public static final String RESOURCE_GLOBAL = "GLOBAL_TEST_LOCK";
 
-<<<<<<< HEAD
-=======
   static final byte[] EMPTY_ARRAY = new byte[0];
 
   static SecretKeyFactory getHkdfSecretKeyFactory(final String digest) {
@@ -71,7 +65,6 @@
     }
   }
 
->>>>>>> 41145986
   public static final BouncyCastleProvider BC_PROVIDER = new BouncyCastleProvider();
   public static final AmazonCorrettoCryptoProvider NATIVE_PROVIDER =
       AmazonCorrettoCryptoProvider.INSTANCE;
@@ -98,16 +91,6 @@
         new String[] {"secp256k1", "1.3.132.0.10"},
       };
 
-<<<<<<< HEAD
-  public static final boolean isFips() {
-    return NATIVE_PROVIDER.isFips();
-  }
-
-  public static String getCurveOid(String nameOrOid) {
-    if (nameOrOid == null) {
-      return null;
-    }
-=======
   public static boolean isFips() {
     return NATIVE_PROVIDER.isFips();
   }
@@ -144,7 +127,6 @@
     if (nameOrOid == null) {
       return null;
     }
->>>>>>> 41145986
     switch (nameOrOid) {
       case "secp224r1":
         return "1.3.132.0.33";
@@ -159,7 +141,6 @@
         return "1.3.132.0.35";
       default:
         return nameOrOid; // if no known curve was specified, assume it's an OID
-<<<<<<< HEAD
     }
   }
 
@@ -208,77 +189,11 @@
         return;
       }
 
-=======
-    }
-  }
-
-  public static boolean isOid(String name) {
-    return name.matches("^[\\d\\.]+$");
-  }
-
-  /**
-   * Thread local instances of SecureRandom with no further guarantees about implementation or
-   * security.
-   *
-   * <p>These are only used for testing purposes and are configured specifically for speed rather
-   * than security.
-   */
-  public static final ThreadLocal<SecureRandom> MISC_SECURE_RANDOM =
-      ThreadLocal.withInitial(
-          () -> {
-            try {
-              // We need something non-blocking and very fast which doesn't depend on our own
-              // implementation.
-              return SecureRandom.getInstance("SHA1PRNG");
-            } catch (final NoSuchAlgorithmException ex) {
-              throw new AssertionError(ex);
-            }
-          });
-
-  private static final File TEST_DIR = new File(System.getProperty("test.data.dir", "."));
-
-  public static byte[] getRandomBytes(int length) {
-    final byte[] result = new byte[length];
-    MISC_SECURE_RANDOM.get().nextBytes(result);
-    return result;
-  }
-
-  public static void assertArraysHexEquals(byte[] expected, byte[] actual) {
-    final String expectedHex = Hex.encodeHexString(expected);
-    final String actualHex = Hex.encodeHexString(actual);
-    assertEquals(expectedHex, actualHex);
-  }
-
-  public static void assertThrows(Class<? extends Throwable> expected, ThrowingRunnable callable) {
-    try {
-      callable.run();
-    } catch (Throwable t) {
-      if (expected.isAssignableFrom(t.getClass())) {
-        return;
-      }
-
       throw new AssertionError("Unexpected exception: " + t, t);
     }
 
     fail("Expected " + expected);
   }
-
-  public static void assertThrows(
-      Class<? extends Throwable> expected, String expectedMessage, ThrowingRunnable callable) {
-    try {
-      callable.run();
-    } catch (Throwable t) {
-      if (expected.isAssignableFrom(t.getClass()) && t.getMessage().equals(expectedMessage)) {
-        return;
-      }
-
->>>>>>> 41145986
-      throw new AssertionError("Unexpected exception: " + t, t);
-    }
-
-    fail("Expected " + expected);
-  }
-<<<<<<< HEAD
 
   public static void assertThrows(
       Class<? extends Throwable> expected, String expectedMessage, ThrowingRunnable callable) {
@@ -320,33 +235,6 @@
 
       m.invoke(null);
     } catch (Exception e) {
-=======
-
-  // We need to access some package-private methods to verify that we perform proper bounds checks,
-  // etc, without
-  // help from the JCE builtin Cipher classes. Unfortunately, the test classes cannot live in the
-  // same package as
-  // the signed JAR, so we need to use reflection to cross the package boundary here.
-  public static void disableByteBufferReflection() {
-    try {
-      Class<?> klass = Class.forName("com.amazon.corretto.crypto.provider.ReflectiveTools");
-      Method m = klass.getDeclaredMethod("disableByteBufferReflection");
-      m.setAccessible(true);
-
-      m.invoke(null);
-    } catch (Exception e) {
-      throw new Error(e);
-    }
-  }
-
-  public static void enableByteBufferReflection() {
-    try {
-      Class<?> klass = Class.forName("com.amazon.corretto.crypto.provider.ReflectiveTools");
-      Method m = klass.getDeclaredMethod("enableByteBufferReflection");
-      m.setAccessible(true);
-
-      m.invoke(null);
-    } catch (Exception e) {
       throw new Error(e);
     }
   }
@@ -416,144 +304,10 @@
       Class<?> klass = Class.forName("com.amazon.corretto.crypto.provider.Loader");
       return (InputStream) sneakyInvoke(klass, "getTestData", fileName);
     } catch (Throwable e) {
->>>>>>> 41145986
       throw new Error(e);
     }
   }
 
-<<<<<<< HEAD
-  public static int sneakyInvoke_int(Object o, String methodName, Object... args) throws Throwable {
-    return (Integer) sneakyInvoke(o, methodName, args);
-  }
-
-  public static <T> T sneakyInvoke(Object o, String methodName, Object... args) throws Throwable {
-    Class<?> klass;
-    Object receiver;
-
-    if (o instanceof Class) {
-      klass = (Class<?>) o;
-      receiver = null;
-    } else {
-      klass = o.getClass();
-      receiver = o;
-    }
-
-    return sneakyInvokeExplicit(klass, methodName, receiver, args);
-  }
-
-  public static <T> T sneakyInvokeExplicit(
-      Class<?> klass, final String methodName, final Object receiver, final Object... args)
-      throws Throwable {
-    while (klass != null) {
-      for (Method m : klass.getDeclaredMethods()) {
-        if (!m.getName().equals(methodName)) continue;
-
-        if (argsCompatible(m.getParameterTypes(), args)) {
-          try {
-            m.setAccessible(true);
-            return (T) m.invoke(receiver, args);
-          } catch (InvocationTargetException e) {
-            throw e.getCause();
-          }
-        }
-      }
-      klass = klass.getSuperclass();
-    }
-    throw new NoSuchMethodException("Can't find match for method");
-  }
-
-  public static Object sneakyConstruct(String className, Object... args) throws Throwable {
-    final Class<?> klass = Class.forName(className);
-    for (final Constructor<?> c : klass.getDeclaredConstructors()) {
-      if (argsCompatible(c.getParameterTypes(), args)) {
-        try {
-          c.setAccessible(true);
-          return c.newInstance(args);
-        } catch (InvocationTargetException ex) {
-          throw ex.getCause();
-        }
-      }
-    }
-    throw new Error("Can't find match for method");
-  }
-
-  public static InputStream sneakyGetTestData(String fileName) {
-    try {
-      Class<?> klass = Class.forName("com.amazon.corretto.crypto.provider.Loader");
-      return (InputStream) sneakyInvoke(klass, "getTestData", fileName);
-    } catch (Throwable e) {
-      throw new Error(e);
-    }
-  }
-
-  public static boolean argsCompatible(final Class<?>[] parameterTypes, final Object[] args) {
-    if (parameterTypes.length != args.length) {
-      return false;
-    }
-
-    boolean argsMatch = true;
-    for (int i = 0; i < parameterTypes.length && argsMatch; i++) {
-      Class<?> parameterType = parameterTypes[i];
-      if (args[i] == null) {
-        argsMatch = !parameterType.isPrimitive();
-        continue;
-      }
-
-      Class<?> argsType = args[i].getClass();
-      if (parameterType.isPrimitive() && argsType.getPackage().getName().equals("java.lang")) {
-        // See if the corresponding boxed type is passed in
-
-        try {
-          Field f = argsType.getField("TYPE");
-          if (f.get(null) == parameterType) continue;
-        } catch (Exception e) {
-          // nope, fall through to the isAssignableFrom check
-        }
-      }
-
-      if (!parameterType.isAssignableFrom(argsType)) {
-        argsMatch = false;
-        break;
-      }
-    }
-    return argsMatch;
-  }
-
-  public static byte[] arrayOf(final byte b, final int len) {
-    final byte[] result = new byte[len];
-    Arrays.fill(result, b);
-    return result;
-  }
-
-  public static byte[] decodeHex(String hex) {
-    if (hex == null) {
-      return new byte[0];
-    }
-    if (hex.length() % 2 != 0) {
-      throw new IllegalArgumentException("Input length must be even");
-    }
-    byte[] result = new byte[hex.length() / 2];
-    for (int x = 0; x < hex.length() / 2; x++) {
-      result[x] = (byte) Integer.parseInt(hex.substring(2 * x, 2 * x + 2), 16);
-    }
-    return result;
-  }
-
-  public static InputStream getTestData(final String fileName) throws IOException {
-    return new FileInputStream(new File(TEST_DIR, fileName));
-  }
-
-  public static Object sneakyGetField(final Object object, final String fieldName) {
-    Field field;
-    Object instance;
-
-    if (object instanceof Class) {
-      instance = null;
-      field = findField(fieldName, (Class<?>) object);
-    } else {
-      instance = object;
-      field = findField(fieldName, object.getClass());
-=======
   public static boolean argsCompatible(final Class<?>[] parameterTypes, final Object[] args) {
     if (parameterTypes.length != args.length) {
       return false;
@@ -837,7 +591,6 @@
       result.add(i);
       i++;
       total += i;
->>>>>>> 41145986
     }
     return result;
   }
@@ -854,80 +607,6 @@
     return result;
   }
 
-<<<<<<< HEAD
-    field.setAccessible(true);
-
-    try {
-      return field.get(instance);
-    } catch (IllegalAccessException e) {
-      throw new RuntimeException(e);
-    }
-  }
-
-  public static Class<?> sneakyGetInternalClass(final Class<?> parent, final String name)
-      throws ClassNotFoundException {
-    for (Class<?> clazz : parent.getDeclaredClasses()) {
-      if (clazz.getSimpleName().equals(name)) {
-        return clazz;
-      }
-    }
-    throw new ClassNotFoundException(String.format("No inner class %s of %s found", name, parent));
-  }
-
-  private static Field findField(final String fieldName, Class<?> klass) {
-    Field field = null;
-    while (true) {
-      try {
-        field = klass.getDeclaredField(fieldName);
-        break;
-      } catch (NoSuchFieldException e) {
-        // proceed to superclass
-        klass = klass.getSuperclass();
-        if (klass == null) {
-          throw new IllegalArgumentException("Couldn't find field " + fieldName);
-        }
-      }
-    }
-    return field;
-  }
-
-  public static int versionCompare(String a, Provider provider) {
-    return versionCompare(a, getProviderVersion(provider));
-  }
-
-  public static int versionCompare(String a, String b) {
-    final String[] aParts = a.split("\\.");
-    final String[] bParts = b.split("\\.");
-    final int limit = Math.min(aParts.length, bParts.length);
-    for (int x = 0; x < limit; x++) {
-      int tmp = Integer.compare(Integer.parseInt(aParts[x]), Integer.parseInt(bParts[x]));
-      if (tmp != 0) {
-        return tmp;
-      }
-    }
-    return Integer.compare(aParts.length, bParts.length);
-  }
-
-  private static String getProviderVersion(Provider provider) {
-    try {
-      return (String) sneakyInvoke(provider, "getVersionStr");
-    } catch (final Throwable e) {
-      return Double.toString(provider.getVersion());
-    }
-  }
-
-  public static void assumeMinimumVersion(String minVersion, Provider provider) {
-    String providerVersion = getProviderVersion(provider);
-    Assumptions.assumeTrue(
-        versionCompare(minVersion, providerVersion) <= 0,
-        String.format("Required version %s, Actual version %s", minVersion, providerVersion));
-  }
-
-  public static int getJavaVersion() {
-    final String[] parts = System.getProperty("java.specification.version").split("\\.");
-    if (parts[0].equals("1")) {
-      return Integer.parseInt(parts[1]);
-=======
   public static ByteBuffer multiStepArray(
       final Cipher cipher, final List<Integer> process, final byte[] input) throws Exception {
     return multiStepArray(cipher, process, input, input.length);
@@ -1039,31 +718,8 @@
       temp.limit(input.position() + toBeProcessed);
       cipher.update(temp, output);
       input.position(input.position() + toBeProcessed);
->>>>>>> 41145986
-    }
-    return Integer.parseInt(parts[0]);
-  }
-
-<<<<<<< HEAD
-  public static void assumeMinimumJavaVersion(int minVersion) {
-    Assumptions.assumeTrue(getJavaVersion() >= minVersion);
-  }
-
-  public static synchronized Provider[] saveProviders() {
-    return Security.getProviders();
-  }
-
-  public static synchronized void restoreProviders(final Provider[] providers) {
-    if (Arrays.equals(providers, Security.getProviders())) {
-      return;
-    }
-    for (Provider oldProvider : Security.getProviders()) {
-      Security.removeProvider(oldProvider.getName());
-    }
-    for (Provider provider : providers) {
-      Security.addProvider(provider);
-    }
-=======
+    }
+
     cipher.doFinal(input, output);
 
     output.flip();
@@ -1203,6 +859,5 @@
       throw new IllegalArgumentException();
     }
     return computeMLDSAMuInternal(publicKey.getEncoded(), message);
->>>>>>> 41145986
   }
 }