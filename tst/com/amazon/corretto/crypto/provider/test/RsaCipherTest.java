--- conflicted
+++ resolved
@@ -24,6 +24,9 @@
 import javax.crypto.spec.PSource;
 import javax.crypto.spec.SecretKeySpec;
 
+import com.amazon.corretto.crypto.provider.ExtraCheck;
+
+import java.math.BigInteger;
 import java.nio.ByteBuffer;
 import java.security.AlgorithmParameters;
 import java.security.GeneralSecurityException;
@@ -39,18 +42,14 @@
 import java.security.interfaces.RSAPrivateKey;
 import java.security.interfaces.RSAPublicKey;
 import java.security.spec.MGF1ParameterSpec;
+import java.security.spec.RSAPrivateCrtKeySpec;
 import java.security.spec.RSAPrivateKeySpec;
 import java.util.ArrayList;
 import java.util.Arrays;
 import java.util.List;
 import java.util.concurrent.ThreadLocalRandom;
 
-import com.amazon.corretto.crypto.provider.AmazonCorrettoCryptoProvider;
-<<<<<<< HEAD
-=======
-
 import org.junit.jupiter.api.Assumptions;
->>>>>>> e92bd166
 import org.junit.jupiter.api.Test;
 
 import org.junit.jupiter.api.extension.ExtendWith;
@@ -215,26 +214,71 @@
         }
     }
 
-<<<<<<< HEAD
-    // This logic is (and is likely to remain) common to all algorithms
-    // so we only test one.
-    @Test
-    public void overlargeCiphertext() throws GeneralSecurityException {
-        final Cipher nativeEncrypt = Cipher.getInstance(PKCS1_PADDING, NATIVE_PROVIDER);
-        nativeEncrypt.init(Cipher.DECRYPT_MODE, PAIR_1024.getPrivate());
-
-        byte[] ciphertext = new byte[(4096 / 8) + 1];
+    @ParameterizedTest
+    @MethodSource("paddingXlengthParams")
+    public void overlargeCiphertext(final String padding, final Integer keySize) throws GeneralSecurityException {
+        final Cipher nativeEncrypt = getNativeCipher(padding);
+        nativeEncrypt.init(Cipher.DECRYPT_MODE, getKeyPair(keySize).getPrivate());
+
+        byte[] ciphertext = new byte[(keySize / 8) + 1];
         Arrays.fill(ciphertext, (byte) 1); // All zeroes isn't a valid ciphertext
         assertThrows(IllegalBlockSizeException.class, () -> nativeEncrypt.doFinal(ciphertext));
     }
 
     @Test
-    public void noPaddingShortPlaintexts() throws GeneralSecurityException {
-=======
+    public void oaepParamValidation() throws GeneralSecurityException {
+        Cipher c = getNativeCipher(OAEP_PADDING);
+        final OAEPParameterSpec spec = OAEPParameterSpec.DEFAULT; // SHA-1 for everything
+
+        c.init(Cipher.ENCRYPT_MODE, PAIR_2048.getPublic(), spec);
+
+        // Empty psource (should still work)
+        PSource psource = new PSource.PSpecified(new byte[0]);
+        final OAEPParameterSpec emptySource = new OAEPParameterSpec(
+            OAEPParameterSpec.DEFAULT.getDigestAlgorithm(),
+            OAEPParameterSpec.DEFAULT.getMGFAlgorithm(),
+            OAEPParameterSpec.DEFAULT.getMGFParameters(),
+            psource);
+        c.init(Cipher.ENCRYPT_MODE, PAIR_2048.getPublic(), emptySource);
+
+        // SHA-256 for digest
+        final OAEPParameterSpec badDigest = new OAEPParameterSpec(
+            "SHA-256",
+            OAEPParameterSpec.DEFAULT.getMGFAlgorithm(),
+            OAEPParameterSpec.DEFAULT.getMGFParameters(),
+            OAEPParameterSpec.DEFAULT.getPSource());
+
+        assertThrows(InvalidAlgorithmParameterException.class, () -> c.init(Cipher.ENCRYPT_MODE, PAIR_2048.getPublic(), badDigest));
+
+        // Fake MGF
+        final OAEPParameterSpec badMgf = new OAEPParameterSpec(
+            OAEPParameterSpec.DEFAULT.getDigestAlgorithm(),
+            "FakeMGF",
+            OAEPParameterSpec.DEFAULT.getMGFParameters(),
+            OAEPParameterSpec.DEFAULT.getPSource());
+        assertThrows(InvalidAlgorithmParameterException.class, () -> c.init(Cipher.ENCRYPT_MODE, PAIR_2048.getPublic(), badMgf));
+
+        // SHA-256 for MGF digest
+        final OAEPParameterSpec badMgfDigest = new OAEPParameterSpec(
+            OAEPParameterSpec.DEFAULT.getDigestAlgorithm(),
+            OAEPParameterSpec.DEFAULT.getMGFAlgorithm(),
+            MGF1ParameterSpec.SHA256,
+            OAEPParameterSpec.DEFAULT.getPSource());
+        assertThrows(InvalidAlgorithmParameterException.class, () -> c.init(Cipher.ENCRYPT_MODE, PAIR_2048.getPublic(), badMgfDigest));
+
+        // Non-empty PSource
+        psource = new PSource.PSpecified(new byte[1]);
+        final OAEPParameterSpec badSource = new OAEPParameterSpec(
+            OAEPParameterSpec.DEFAULT.getDigestAlgorithm(),
+            OAEPParameterSpec.DEFAULT.getMGFAlgorithm(),
+            OAEPParameterSpec.DEFAULT.getMGFParameters(),
+            psource);
+        assertThrows(InvalidAlgorithmParameterException.class, () -> c.init(Cipher.ENCRYPT_MODE, PAIR_2048.getPublic(), badSource));
+    }
+
     @ParameterizedTest
     @MethodSource("lengthParams")
     public void noPaddingShortPlaintexts(final Integer keySize) throws GeneralSecurityException {
->>>>>>> e92bd166
       // We actually expect short plaintexts to be left zero padded.
       // This is acceptable because RSA just handles numbers internally
       // and adding zero-bytes to the left doesn't change the values.
@@ -334,152 +378,11 @@
         assertArrayEquals(plaintext, nativeC.doFinal(ciphertext));
     }
 
-<<<<<<< HEAD
-    @Test
-    public void Pkcs1PaddingSizes() throws GeneralSecurityException {
-        final Cipher nativeC = Cipher.getInstance(PKCS1_PADDING, NATIVE_PROVIDER);
-        nativeC.init(Cipher.ENCRYPT_MODE, PAIR_1024.getPublic());
-
-        byte[] plaintext = getPlaintext(1024 / 8 - 10);
-        try {
-            nativeC.doFinal(plaintext);
-            fail("Expected IllegalBlockSizeException");
-        } catch (final GeneralSecurityException ex) {
-            assertProperWrongInputSizeException(ex);
-        }
-        nativeC.init(Cipher.ENCRYPT_MODE, PAIR_2048.getPublic());
-
-        plaintext = getPlaintext(2048 / 8 - 10);
-        try {
-            nativeC.doFinal(plaintext);
-            fail("Expected IllegalBlockSizeException");
-        } catch (final GeneralSecurityException ex) {
-            assertProperWrongInputSizeException(ex);
-        }
-
-        nativeC.init(Cipher.ENCRYPT_MODE, PAIR_4096.getPublic());
-
-        plaintext = getPlaintext(4096 / 8 - 10);
-        try {
-            nativeC.doFinal(plaintext);
-            fail("Expected IllegalBlockSizeException");
-        } catch (final GeneralSecurityException ex) {
-            assertProperWrongInputSizeException(ex);
-        }
-    }
-
-    @Test
-    public void native2jcePkcs1Padding2048() throws GeneralSecurityException {
-        testNative2Jce(PKCS1_PADDING, 2048);
-    }
-
-    @Test
-    public void jce2nativePkcs1Padding2048() throws GeneralSecurityException {
-        testJce2Native(PKCS1_PADDING, 2048);
-    }
-
-    @Test
-    public void native2jcePkcs1Padding4096() throws GeneralSecurityException {
-        testNative2Jce(PKCS1_PADDING, 4096);
-    }
-
-    @Test
-    public void jce2nativePkcs1Padding4096() throws GeneralSecurityException {
-        testJce2Native(PKCS1_PADDING, 4096);
-    }
-
-    @Test
-    public void oaepParamValidation() throws GeneralSecurityException {
-        Cipher c = Cipher.getInstance(OAEP_PADDING, NATIVE_PROVIDER);
-        final OAEPParameterSpec spec = OAEPParameterSpec.DEFAULT; // SHA-1 for everything
-
-        c.init(Cipher.ENCRYPT_MODE, PAIR_2048.getPublic(), spec);
-
-        // Empty psource (should still work)
-        PSource psource = new PSource.PSpecified(new byte[0]);
-        final OAEPParameterSpec emptySource = new OAEPParameterSpec(
-            OAEPParameterSpec.DEFAULT.getDigestAlgorithm(),
-            OAEPParameterSpec.DEFAULT.getMGFAlgorithm(),
-            OAEPParameterSpec.DEFAULT.getMGFParameters(),
-            psource);
-        c.init(Cipher.ENCRYPT_MODE, PAIR_2048.getPublic(), emptySource);
-
-        // SHA-256 for digest
-        final OAEPParameterSpec badDigest = new OAEPParameterSpec(
-            "SHA-256",
-            OAEPParameterSpec.DEFAULT.getMGFAlgorithm(),
-            OAEPParameterSpec.DEFAULT.getMGFParameters(),
-            OAEPParameterSpec.DEFAULT.getPSource());
-
-        assertThrows(InvalidAlgorithmParameterException.class, () -> c.init(Cipher.ENCRYPT_MODE, PAIR_2048.getPublic(), badDigest));
-
-        // Fake MGF
-        final OAEPParameterSpec badMgf = new OAEPParameterSpec(
-            OAEPParameterSpec.DEFAULT.getDigestAlgorithm(),
-            "FakeMGF",
-            OAEPParameterSpec.DEFAULT.getMGFParameters(),
-            OAEPParameterSpec.DEFAULT.getPSource());
-        assertThrows(InvalidAlgorithmParameterException.class, () -> c.init(Cipher.ENCRYPT_MODE, PAIR_2048.getPublic(), badMgf));
-
-        // SHA-256 for MGF digest
-        final OAEPParameterSpec badMgfDigest = new OAEPParameterSpec(
-            OAEPParameterSpec.DEFAULT.getDigestAlgorithm(),
-            OAEPParameterSpec.DEFAULT.getMGFAlgorithm(),
-            MGF1ParameterSpec.SHA256,
-            OAEPParameterSpec.DEFAULT.getPSource());
-        assertThrows(InvalidAlgorithmParameterException.class, () -> c.init(Cipher.ENCRYPT_MODE, PAIR_2048.getPublic(), badMgfDigest));
-
-        // Non-empty PSource
-        psource = new PSource.PSpecified(new byte[1]);
-        final OAEPParameterSpec badSource = new OAEPParameterSpec(
-            OAEPParameterSpec.DEFAULT.getDigestAlgorithm(),
-            OAEPParameterSpec.DEFAULT.getMGFAlgorithm(),
-            OAEPParameterSpec.DEFAULT.getMGFParameters(),
-            psource);
-        assertThrows(InvalidAlgorithmParameterException.class, () -> c.init(Cipher.ENCRYPT_MODE, PAIR_2048.getPublic(), badSource));
-    }
-
-    @Test
-    public void native2jceOaepSha1Padding1024() throws GeneralSecurityException {
-        testNative2Jce(OAEP_PADDING, 1024);
-    }
-
-    @Test
-    public void jce2nativeOaepSha1Padding1024() throws GeneralSecurityException {
-        testJce2Native(OAEP_PADDING, 1024);
-    }
-
-    @Test
-    public void OaepSha1PaddingSizes() throws GeneralSecurityException {
-        final Cipher nativeC = Cipher.getInstance(OAEP_PADDING, NATIVE_PROVIDER);
-        nativeC.init(Cipher.ENCRYPT_MODE, PAIR_1024.getPublic());
-
-        byte[] plaintext = getPlaintext(1024 / 8 - 41);
-        try {
-            nativeC.doFinal(plaintext);
-            fail("Expected IllegalBlockSizeException");
-        } catch (final GeneralSecurityException ex) {
-            assertProperWrongInputSizeException(ex);
-        }
-
-        nativeC.init(Cipher.ENCRYPT_MODE, PAIR_2048.getPublic());
-
-        plaintext = getPlaintext(2048 / 8 - 41);
-        try {
-            nativeC.doFinal(plaintext);
-            fail("Expected IllegalBlockSizeException");
-        } catch (final GeneralSecurityException ex) {
-            assertProperWrongInputSizeException(ex);
-        }
-
-        nativeC.init(Cipher.ENCRYPT_MODE, PAIR_4096.getPublic());
-=======
     @ParameterizedTest
     @MethodSource("paddingXlengthParams")
     public void paddingSizes(final String padding, final Integer keySize) throws GeneralSecurityException {
         final Cipher nativeC = getNativeCipher(padding);
         nativeC.init(Cipher.ENCRYPT_MODE, getKeyPair(keySize).getPublic());
->>>>>>> e92bd166
 
         byte[] plaintext = getPlaintext((keySize / 8) - getPaddingSize(padding) + 1);
         try {
@@ -547,17 +450,10 @@
         assertArrayEquals(plaintext, decrypted);
     }
 
-<<<<<<< HEAD
-    @Test
-    public void smallOutputBuffer() throws GeneralSecurityException {
-        final Cipher enc = Cipher.getInstance(OAEP_PADDING, NATIVE_PROVIDER);
-        final Cipher dec = Cipher.getInstance(OAEP_PADDING, NATIVE_PROVIDER);
-=======
     @ParameterizedTest
     @MethodSource("paddingXlengthParams")
     public void badCrt(final String padding, final Integer keySize) throws GeneralSecurityException {
-        final AmazonCorrettoCryptoProvider prov = (AmazonCorrettoCryptoProvider) NATIVE_PROVIDER;
-        Assumptions.assumeTrue(prov.hasExtraCheck(ExtraCheck.PRIVATE_KEY_CONSISTENCY));
+        Assumptions.assumeTrue(NATIVE_PROVIDER.hasExtraCheck(ExtraCheck.PRIVATE_KEY_CONSISTENCY));
 
         final KeyPair keyPair = getKeyPair(keySize);
         // Corrupt out the CRT factors
@@ -587,7 +483,6 @@
     public void smallOutputBuffer(final String padding, final Integer keySize) throws GeneralSecurityException {
         final Cipher enc = getNativeCipher(padding);
         final Cipher dec = getNativeCipher(padding);
->>>>>>> e92bd166
 
         final byte[] plaintext = getPlaintext((keySize / 8) - getPaddingSize(padding));
         final KeyPair keyPair = getKeyPair(keySize);
@@ -761,43 +656,31 @@
         assertThrows(BadPaddingException.class, () -> dec.doFinal(tmp));
     }
 
-<<<<<<< HEAD
-    @Test
-    public void engineGetKeySize() throws Throwable {
-        final Object cipherSpi = sneakyConstruct("com.amazon.corretto.crypto.provider.RsaCipher$Pkcs1", NATIVE_PROVIDER);
-        assertEquals(1024, sneakyInvoke_int(cipherSpi, "engineGetKeySize", PAIR_1024.getPublic()));
-        assertEquals(1024, sneakyInvoke_int(cipherSpi, "engineGetKeySize", PAIR_1024.getPrivate()));
-        assertEquals(2048, sneakyInvoke_int(cipherSpi, "engineGetKeySize", PAIR_2048.getPublic()));
-        assertEquals(2048, sneakyInvoke_int(cipherSpi, "engineGetKeySize", PAIR_2048.getPrivate()));
-        assertEquals(4096, sneakyInvoke_int(cipherSpi, "engineGetKeySize", PAIR_4096.getPublic()));
-        assertEquals(4096, sneakyInvoke_int(cipherSpi, "engineGetKeySize", PAIR_4096.getPrivate()));
-        assertThrows(InvalidKeyException.class, () ->
-            sneakyInvoke_int(cipherSpi, "engineGetKeySize", new SecretKeySpec(new byte[16], "AES")));
-    }
-
-    @Test
-    public void nullIV() throws GeneralSecurityException {
-        final Cipher dec = Cipher.getInstance(OAEP_PADDING, NATIVE_PROVIDER);
+    @ParameterizedTest
+    @MethodSource("lengthParams")
+    public void engineGetKeySize(final Integer keySize) throws Throwable {
+        final KeyPair keyPair = getKeyPair(keySize);
+        final Object cipherSpi = sneakyConstruct(TestUtil.NATIVE_PROVIDER_PACKAGE + ".RsaCipher$Pkcs1", NATIVE_PROVIDER);
+        assertEquals(keySize, sneakyInvoke_int(cipherSpi, "engineGetKeySize", keyPair.getPublic()));
+        assertEquals(keySize, sneakyInvoke_int(cipherSpi, "engineGetKeySize", keyPair.getPrivate()));
+    }
+
+    @ParameterizedTest
+    @MethodSource("paddingParams")
+    public void nullIV(final String padding) throws GeneralSecurityException {
+        final Cipher dec = getNativeCipher(padding);
         // Init because on symmetric ciphers this forces creation of an IV
         dec.init(Cipher.DECRYPT_MODE, PAIR_2048.getPrivate());
         assertEquals(null, dec.getIV());
     }
 
-    @Test
-    public void zeroBlockSize() throws GeneralSecurityException {
-        final Cipher dec = Cipher.getInstance(OAEP_PADDING, NATIVE_PROVIDER);
+    @ParameterizedTest
+    @MethodSource("paddingParams")
+    public void zeroBlockSize(final String padding) throws GeneralSecurityException {
+        final Cipher dec = getNativeCipher(padding);
         // Init because asymmetric ciphers work in blocks of the key size despite always returning 0 (as per the JCE spec)
         dec.init(Cipher.DECRYPT_MODE, PAIR_2048.getPrivate());
         assertEquals(0, dec.getBlockSize());
-=======
-    @ParameterizedTest
-    @MethodSource("lengthParams")
-    public void engineGetKeySize(final Integer keySize) throws Throwable {
-        final KeyPair keyPair = getKeyPair(keySize);
-        final Object cipherSpi = sneakyConstruct(TestUtil.NATIVE_PROVIDER_PACKAGE + ".RsaCipher$Pkcs1", NATIVE_PROVIDER);
-        assertEquals(keySize, sneakyInvoke_int(cipherSpi, "engineGetKeySize", keyPair.getPublic()));
-        assertEquals(keySize, sneakyInvoke_int(cipherSpi, "engineGetKeySize", keyPair.getPrivate()));
->>>>>>> e92bd166
     }
 
     @Test
@@ -851,7 +734,7 @@
 
     @Test
     public void noInputDoFinal() throws Exception {
-        assumeMinimumVersion("1.6.0", AmazonCorrettoCryptoProvider.INSTANCE);
+        assumeMinimumVersion("1.6.0", NATIVE_PROVIDER);
         final Cipher enc = Cipher.getInstance(NO_PADDING, NATIVE_PROVIDER);
         enc.init(Cipher.ENCRYPT_MODE, PAIR_1024.getPublic());
         final byte[] result = enc.doFinal();
@@ -888,6 +771,11 @@
         final byte[] ciphertext = encrypt.doFinal(plaintext);
         final byte[] decrypted = decrypt.doFinal(ciphertext);
         assertArrayEquals(plaintext, decrypted);
+
+        // Test otherwised missed lines for a specific update case
+        assertEquals(0, decrypt.update(ciphertext, 0, ciphertext.length / 2, new byte[0], 0));
+        assertEquals(0, decrypt.update(ciphertext, ciphertext.length / 2, ciphertext.length - (ciphertext.length / 2), new byte[0], 0));
+        assertArrayEquals(plaintext, decrypt.doFinal());
 
         // Verify no release of data even on bad padding
         if (!NO_PADDING.equals(padding)) {
@@ -941,37 +829,7 @@
             default:
                 throw new IllegalArgumentException("Bad keysize: " + keySize);
         }
-<<<<<<< HEAD
-
-        encrypt.init(Cipher.ENCRYPT_MODE, pair.getPublic());
-        decrypt.init(Cipher.DECRYPT_MODE, pair.getPrivate());
-
-        final byte[] ciphertext = encrypt.doFinal(plaintext);
-        final byte[] decrypted = decrypt.doFinal(ciphertext);
-        assertArrayEquals(plaintext, decrypted);
-
-        // Test otherwised missed lines for a specific update case
-        assertEquals(0, decrypt.update(ciphertext, 0, ciphertext.length / 2, new byte[0], 0));
-        assertEquals(0, decrypt.update(ciphertext, ciphertext.length / 2, ciphertext.length - (ciphertext.length / 2), new byte[0], 0));
-        assertArrayEquals(plaintext, decrypt.doFinal());
-
-        // Verify no release of data even on bad padding
-        if (!NO_PADDING.equals(padding)) {
-            final byte[] result = new byte[ciphertext.length]; // Full size
-            ciphertext[3] ^= 0x13; // Just twiddle some bits
-            assertThrows(BadPaddingException.class, () -> decrypt.doFinal(ciphertext, 0, ciphertext.length, result, 0));
-            assertArrayEquals(new byte[ciphertext.length], result);
-
-            Arrays.fill(result, (byte) 0);
-            ByteBuffer ciphertextBuff = ByteBuffer.wrap(ciphertext);
-            ByteBuffer resultBuff = ByteBuffer.wrap(result);
-            assertThrows(BadPaddingException.class, () -> decrypt.doFinal(ciphertextBuff, resultBuff));
-            assertArrayEquals(new byte[ciphertext.length], result);
-        }
-
-=======
         return pair;
->>>>>>> e92bd166
     }
 
     private void wrapUnwrapRsa(final Cipher wrap, final Cipher unwrap) throws InvalidKeyException,
