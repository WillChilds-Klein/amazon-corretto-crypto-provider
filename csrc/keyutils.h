// Copyright Amazon.com Inc. or its affiliates. All Rights Reserved.
// SPDX-License-Identifier: Apache-2.0
#ifndef KEYUTILS_H
#define KEYUTILS_H 1

#include "auto_free.h"
#include "env.h"
#include "util.h"
#include <openssl/bn.h>
#include <openssl/evp.h>
#include <openssl/x509.h>

// Contains utility methods and classes for dealing with keys or openssl structures.
// Unlike util.h, this is intended to capture high-level logic with more internal dependencies.

namespace AmazonCorrettoCryptoProvider {

// This class should generally not be used for new development
// as it has been replaced by the *_auto classes in auto_free.h
// The only time this class should be used is when you *need* to keep various EVP objects together.
// The only currently known *good* use for this class is tracking state when signing/verifying data.
//
// Since all but EVP_PKEY are stateful and likely to mutate while being used, this class is not threadsafe.
class EvpKeyContext {
public:
    EvpKeyContext() { } // Since we explicitly deleted constructors, the implicit one isn't generated for us.
    EVP_MD_CTX* getDigestCtx() { return digestCtx_.get(); }
    EVP_PKEY_CTX* getKeyCtx() { return keyCtx_.get(); }
    EVP_PKEY* getKey() { return key_.get(); }
    EVP_PKEY* get1Key()
    {
        EVP_PKEY_up_ref(key_);
        return getKey();
    }
    EVP_PKEY** getKeyPtr() { return key_.getAddressOfPtr(); }

    // If there was an old ctx, it is freed
    EVP_MD_CTX* setDigestCtx(EVP_MD_CTX* digestCtx)
    {
        digestCtx_.set(digestCtx);
        return getDigestCtx();
    }

    // If there was an old ctx, it is freed
    EVP_PKEY_CTX* setKeyCtx(EVP_PKEY_CTX* keyCtx)
    {
        keyCtx_.set(keyCtx);
        return getKeyCtx();
    }

    // If there was an old key, it is freed
    EVP_PKEY* setKey(EVP_PKEY* key)
    {
        key_.set(key);
        return getKey();
    }

    // Allocates a copy of this object on the heap and zeros
    // the pointers thus moving ownership of the contained objects
    // to the new copy of this EvpKeyContext.
    EvpKeyContext* moveToHeap()
    {
        EvpKeyContext* result = new EvpKeyContext();
        // Move the pointers and ownership to the new object.
        result->setKey(key_.take());
        result->setDigestCtx(digestCtx_.take());
        result->setKeyCtx(keyCtx_.take());

        return result;
    }

private:
    EVP_MD_CTX_auto digestCtx_;
    EVP_PKEY_CTX_auto keyCtx_;
    EVP_PKEY_auto key_;

    // Disable copy & copy-assignment
    EvpKeyContext(const EvpKeyContext&) DELETE_IMPLICIT;
    EvpKeyContext& operator=(const EvpKeyContext&) DELETE_IMPLICIT;
};

<<<<<<< HEAD
EVP_PKEY* der2EvpPrivateKey(
    const unsigned char* der, const int derLen, const bool checkPrivateKey, const char* javaExceptionClass);
=======
EVP_PKEY* der2EvpPrivateKey(const unsigned char* der,
    const int derLen,
    const int evpType,
    const bool checkPrivateKey,
    const char* javaExceptionClass);
>>>>>>> 41145986
EVP_PKEY* der2EvpPublicKey(const unsigned char* der, const int derLen, const char* javaExceptionClass);
bool checkKey(const EVP_PKEY* key);
static bool inline BN_null_or_zero(const BIGNUM* bn) { return nullptr == bn || BN_is_zero(bn); }

class raii_cipher_ctx {
private:
    EVP_CIPHER_CTX* m_ctx;
    bool m_owning;

public:
    raii_cipher_ctx()
        : m_ctx(nullptr)
        , m_owning(false)
    {
    }

    void clean()
    {
        if (m_ctx && m_owning) {
            EVP_CIPHER_CTX_free(m_ctx);
        }
    }

    ~raii_cipher_ctx() { clean(); }

    void init() { move(EVP_CIPHER_CTX_new()); }

    void borrow(EVP_CIPHER_CTX* ctx)
    {
        clean();
        m_owning = false;
        m_ctx = ctx;
    }

    void move(EVP_CIPHER_CTX* ctx)
    {
        clean();
        m_owning = true;
        m_ctx = ctx;
    }

    operator EVP_CIPHER_CTX*() { return m_ctx; }

    operator const EVP_CIPHER_CTX*() const { return m_ctx; }

    EVP_CIPHER_CTX& operator*() { return *m_ctx; }

    const EVP_CIPHER_CTX& operator*() const { return *m_ctx; }

    EVP_CIPHER_CTX* take()
    {
        EVP_CIPHER_CTX* result = m_ctx;
        m_ctx = nullptr;
        return result;
    }
};
<<<<<<< HEAD

const EVP_MD* digestFromJstring(raii_env& env, jstring digestName);
=======

const EVP_MD* digestFromJstring(raii_env& env, jstring digestName);

RSA* new_private_RSA_key_with_no_e(BIGNUM const* n, BIGNUM const* d);

>>>>>>> 41145986
}

#endif<|MERGE_RESOLUTION|>--- conflicted
+++ resolved
@@ -79,16 +79,11 @@
     EvpKeyContext& operator=(const EvpKeyContext&) DELETE_IMPLICIT;
 };
 
-<<<<<<< HEAD
-EVP_PKEY* der2EvpPrivateKey(
-    const unsigned char* der, const int derLen, const bool checkPrivateKey, const char* javaExceptionClass);
-=======
 EVP_PKEY* der2EvpPrivateKey(const unsigned char* der,
     const int derLen,
     const int evpType,
     const bool checkPrivateKey,
     const char* javaExceptionClass);
->>>>>>> 41145986
 EVP_PKEY* der2EvpPublicKey(const unsigned char* der, const int derLen, const char* javaExceptionClass);
 bool checkKey(const EVP_PKEY* key);
 static bool inline BN_null_or_zero(const BIGNUM* bn) { return nullptr == bn || BN_is_zero(bn); }
@@ -145,16 +140,11 @@
         return result;
     }
 };
-<<<<<<< HEAD
-
-const EVP_MD* digestFromJstring(raii_env& env, jstring digestName);
-=======
 
 const EVP_MD* digestFromJstring(raii_env& env, jstring digestName);
 
 RSA* new_private_RSA_key_with_no_e(BIGNUM const* n, BIGNUM const* d);
 
->>>>>>> 41145986
 }
 
 #endif