// Copyright Amazon.com Inc. or its affiliates. All Rights Reserved.
// SPDX-License-Identifier: Apache-2.0
package com.amazon.corretto.crypto.provider.test;

import static com.amazon.corretto.crypto.provider.test.TestUtil.NATIVE_PROVIDER;
import static com.amazon.corretto.crypto.provider.test.TestUtil.assertArraysHexEquals;
import static org.junit.jupiter.api.Assertions.assertTrue;
import static org.junit.jupiter.api.Assumptions.assumeTrue;

import java.security.GeneralSecurityException;
import java.security.Key;
import java.security.KeyPair;
import java.security.KeyPairGenerator;
import java.security.SecureRandom;
import java.security.Signature;
import java.security.spec.AlgorithmParameterSpec;
import java.security.spec.ECGenParameterSpec;
import java.util.ArrayList;
import java.util.Arrays;
import java.util.List;
import java.util.function.Supplier;
import javax.crypto.Cipher;
import javax.crypto.KeyAgreement;
import javax.crypto.SecretKey;
import javax.crypto.spec.GCMParameterSpec;
import javax.crypto.spec.SecretKeySpec;
import org.junit.jupiter.api.Test;
import org.junit.jupiter.api.condition.EnabledForJreRange;
import org.junit.jupiter.api.condition.JRE;
import org.junit.jupiter.api.extension.ExtendWith;
import org.junit.jupiter.api.parallel.Execution;
import org.junit.jupiter.api.parallel.ExecutionMode;
import org.junit.jupiter.api.parallel.ResourceAccessMode;
import org.junit.jupiter.api.parallel.ResourceLock;

@ExtendWith(TestResultLogger.class)
@Execution(ExecutionMode.SAME_THREAD)
@ResourceLock(value = TestUtil.RESOURCE_REFLECTION)
@ResourceLock(value = TestUtil.RESOURCE_GLOBAL, mode = ResourceAccessMode.READ_WRITE)
public class KeyReuseThreadStormTest {
  private static final KeyPairGenerator RSA_KEY_GEN;
  private static final KeyPairGenerator EC_KEY_GEN;
<<<<<<< HEAD
=======
  private static final KeyPairGenerator ED_KEY_GEN;
>>>>>>> 41145986
  private static final KeyPair PAIR_RSA_1024_OR_DEFAULT;
  private static final KeyPair PAIR_RSA_2048;
  private static final KeyPair PAIR_RSA_4096;
  private static final KeyPair PAIR_EC_P256;
  private static final KeyPair PAIR_EC_P384;
  private static final KeyPair PAIR_EC_P521;
<<<<<<< HEAD
=======
  private static final KeyPair PAIR_ED25519;
  private static final KeyPair PAIR_MLDSA_44;
  private static final KeyPair PAIR_MLDSA_65;
  private static final KeyPair PAIR_MLDSA_87;
>>>>>>> 41145986

  static {
    try {
      RSA_KEY_GEN = KeyPairGenerator.getInstance("RSA", NATIVE_PROVIDER);
      if (!TestUtil.isFips()) {
        RSA_KEY_GEN.initialize(1024);
      }
      PAIR_RSA_1024_OR_DEFAULT = RSA_KEY_GEN.generateKeyPair();
      RSA_KEY_GEN.initialize(2048);
      PAIR_RSA_2048 = RSA_KEY_GEN.generateKeyPair();
      RSA_KEY_GEN.initialize(4096);
      PAIR_RSA_4096 = RSA_KEY_GEN.generateKeyPair();
      EC_KEY_GEN = KeyPairGenerator.getInstance("EC", NATIVE_PROVIDER);
      EC_KEY_GEN.initialize(new ECGenParameterSpec("NIST P-256"));
      PAIR_EC_P256 = EC_KEY_GEN.generateKeyPair();
      EC_KEY_GEN.initialize(new ECGenParameterSpec("NIST P-384"));
      PAIR_EC_P384 = EC_KEY_GEN.generateKeyPair();
      EC_KEY_GEN.initialize(new ECGenParameterSpec("NIST P-521"));
      PAIR_EC_P521 = EC_KEY_GEN.generateKeyPair();
<<<<<<< HEAD
=======
      ED_KEY_GEN =
          TestUtil.getJavaVersion() >= 15
              ? KeyPairGenerator.getInstance("Ed25519", NATIVE_PROVIDER)
              : null;
      PAIR_ED25519 = TestUtil.getJavaVersion() >= 15 ? ED_KEY_GEN.generateKeyPair() : null;
      if (canUseMlDsa()) {
        PAIR_MLDSA_44 =
            KeyPairGenerator.getInstance("ML-DSA-44", NATIVE_PROVIDER).generateKeyPair();
        PAIR_MLDSA_65 =
            KeyPairGenerator.getInstance("ML-DSA-65", NATIVE_PROVIDER).generateKeyPair();
        PAIR_MLDSA_87 =
            KeyPairGenerator.getInstance("ML-DSA-87", NATIVE_PROVIDER).generateKeyPair();
      } else {
        PAIR_MLDSA_44 = null;
        PAIR_MLDSA_65 = null;
        PAIR_MLDSA_87 = null;
      }
>>>>>>> 41145986
    } catch (final GeneralSecurityException ex) {
      throw new AssertionError(ex);
    }
  }

<<<<<<< HEAD
=======
  private static boolean canUseMlDsa() {
    return (!NATIVE_PROVIDER.isFips() || NATIVE_PROVIDER.isExperimentalFips());
  }

>>>>>>> 41145986
  @Test
  public void aesThreadStorm() throws Throwable {
    final byte[] rngSeed = TestUtil.getRandomBytes(20);
    System.out.println("RNG Seed: " + Arrays.toString(rngSeed));
    final SecureRandom rng = SecureRandom.getInstance("SHA1PRNG");
    rng.setSeed(rngSeed);
    final int iterations = 500;
    final int threadCount = 48;

    final SecretKey[] keys = new SecretKey[3];
    byte[] buff = new byte[32];
    rng.nextBytes(buff);
    keys[0] = new SecretKeySpec(buff, 0, 16, "AES");
    keys[1] = new SecretKeySpec(buff, 0, 24, "AES");
    keys[2] = new SecretKeySpec(buff, 0, 32, "AES");

    final List<TestThread> threads = new ArrayList<>();
    for (int x = 0; x < threadCount; x++) {
      final List<SecretKey> keyList = new ArrayList<>(3);
      while (keyList.isEmpty()) {
        for (int k = 0; k < keys.length; k++) {
          if (rng.nextBoolean()) {
            keyList.add(keys[k]);
          }
        }
      }
      final TestThread t;
      final Supplier<AlgorithmParameterSpec> gcmParamSpecSupplier =
          () -> {
            return new GCMParameterSpec(128, TestUtil.getRandomBytes(12));
          };
      if (x % 2 == 0) {
        t =
            new SymmCipherTestThread(
                "AesGcmCipherThread-" + x,
                rng,
                iterations,
                "AES/GCM/NoPadding",
                keyList,
                gcmParamSpecSupplier);
      } else {
        if (rng.nextInt(2) == 0) {
          t =
              new SymmCipherTestThread(
                  "AesKwpSymmCipherThread-" + x,
                  rng,
                  iterations,
                  "AES/KWP/NoPadding",
                  keyList,
                  () -> null);
        } else {
          t =
              new WrapCipherTestThread(
                  "AesKwpWrapCipherThread-" + x, rng, iterations, "AES/KWP/NoPadding", keyList);
        }
      }
      threads.add(t);
    }
    executeThreads(threads);
  }

  @Test
  public void rsaThreadStorm() throws Throwable {
    final byte[] rngSeed = TestUtil.getRandomBytes(20);
    System.out.println("RNG Seed: " + Arrays.toString(rngSeed));
    final SecureRandom rng = SecureRandom.getInstance("SHA1PRNG");
    rng.setSeed(rngSeed);
    final int iterations = 500;
    final int threadCount = 48;

    final List<TestThread> threads = new ArrayList<>();
    for (int x = 0; x < threadCount; x++) {
      final List<KeyPair> keys = new ArrayList<KeyPair>();
      while (keys.isEmpty()) {
        if (rng.nextBoolean()) {
          keys.add(PAIR_RSA_1024_OR_DEFAULT);
        }
        if (rng.nextBoolean()) {
          keys.add(PAIR_RSA_2048);
        }
        if (rng.nextBoolean()) {
          keys.add(PAIR_RSA_4096);
<<<<<<< HEAD
=======
        }
      }
      final TestThread t;
      if (x % 2 == 0) {
        t =
            new AsymmCipherTestThread(
                "RsaCipherThread-" + x,
                rng,
                iterations,
                "RSA/ECB/OAEPWithSHA-1AndMGF1Padding",
                keys);
      } else {
        t = new SignatureTestThread("RsaSignatureThread-" + x, rng, iterations, "RSASSA-PSS", keys);
      }
      threads.add(t);
    }
    executeThreads(threads);
  }

  @Test
  public void ecThreadStorm() throws Throwable {
    final byte[] rngSeed = TestUtil.getRandomBytes(20);
    System.out.println("RNG Seed: " + Arrays.toString(rngSeed));
    final SecureRandom rng = SecureRandom.getInstance("SHA1PRNG");
    rng.setSeed(rngSeed);
    final int generatorCount = 8;
    final int iterations = 500;
    final int threadCount = 48;

    final List<TestThread> threads = new ArrayList<>();
    for (int x = 0; x < threadCount; x++) {
      final List<KeyPair> keys = new ArrayList<KeyPair>();
      while (keys.size() < 2) {
        if (rng.nextBoolean()) {
          keys.add(PAIR_EC_P256);
        }
        if (rng.nextBoolean()) {
          keys.add(PAIR_EC_P384);
        }
        if (rng.nextBoolean()) {
          keys.add(PAIR_EC_P521);
>>>>>>> 41145986
        }
      }
      final TestThread t;
      if (x % 2 == 0) {
<<<<<<< HEAD
        t =
            new AsymmCipherTestThread(
                "RsaCipherThread-" + x,
                rng,
                iterations,
                "RSA/ECB/OAEPWithSHA-1AndMGF1Padding",
                keys);
      } else {
        t = new SignatureTestThread("RsaSignatureThread-" + x, rng, iterations, "RSASSA-PSS", keys);
=======
        t = new SignatureTestThread("EcdsaThread-" + x, rng, iterations, "NONEwithECDSA", keys);
      } else {
        t = new KeyAgreementThread("EcdhThread-" + x, rng, iterations, "ECDH", keys);
>>>>>>> 41145986
      }
      threads.add(t);
    }
    executeThreads(threads);
  }

  @Test
<<<<<<< HEAD
  public void ecThreadStorm() throws Throwable {
=======
  @EnabledForJreRange(min = JRE.JAVA_15)
  public void edThreadStorm() throws Throwable {
>>>>>>> 41145986
    final byte[] rngSeed = TestUtil.getRandomBytes(20);
    System.out.println("RNG Seed: " + Arrays.toString(rngSeed));
    final SecureRandom rng = SecureRandom.getInstance("SHA1PRNG");
    rng.setSeed(rngSeed);
<<<<<<< HEAD
    final int generatorCount = 8;
=======
>>>>>>> 41145986
    final int iterations = 500;
    final int threadCount = 48;

    final List<TestThread> threads = new ArrayList<>();
    for (int x = 0; x < threadCount; x++) {
      final List<KeyPair> keys = new ArrayList<KeyPair>();
      while (keys.size() < 2) {
<<<<<<< HEAD
        if (rng.nextBoolean()) {
          keys.add(PAIR_EC_P256);
        }
        if (rng.nextBoolean()) {
          keys.add(PAIR_EC_P384);
        }
        if (rng.nextBoolean()) {
          keys.add(PAIR_EC_P521);
        }
      }
      final TestThread t;
      if (x % 2 == 0) {
        t = new SignatureTestThread("EcdsaThread-" + x, rng, iterations, "NONEwithECDSA", keys);
      } else {
        t = new KeyAgreementThread("EcdhThread-" + x, rng, iterations, "ECDH", keys);
      }
      threads.add(t);
    }
    executeThreads(threads);
  }

  private abstract static class TestThread extends Thread {
    public volatile Throwable result = null;
    protected final SecureRandom rnd_;
    protected final int iterations_;
    protected final byte[] message_ = new byte[64];

    public abstract void run();

    public TestThread(String name, SecureRandom rng, int iterations)
        throws GeneralSecurityException {
      super(name);
      iterations_ = iterations;
      final byte[] seed = new byte[20];
      rng.nextBytes(seed);
      rnd_ = SecureRandom.getInstance("SHA1PRNG");
      rnd_.setSeed(seed);
      rnd_.nextBytes(message_);
    }
=======
        keys.add(PAIR_ED25519);
      }
      final TestThread t;
      t = new SignatureTestThread("EddsaThread-" + x, rng, iterations, "Ed25519", keys);
      threads.add(t);
    }
    executeThreads(threads);
  }

  @Test
  public void mlDsaThreadStorm() throws Throwable {
    assumeTrue(canUseMlDsa());
    final byte[] rngSeed = TestUtil.getRandomBytes(20);
    System.out.println("RNG Seed: " + Arrays.toString(rngSeed));
    final SecureRandom rng = SecureRandom.getInstance("SHA1PRNG");
    rng.setSeed(rngSeed);
    final int iterations = 500;
    final int threadCount = 48;
    final List<TestThread> threads = new ArrayList<>();
    for (int x = 0; x < threadCount; x++) {
      final List<KeyPair> keys = new ArrayList<KeyPair>();
      while (keys.size() < 2) {
        if (rng.nextBoolean()) {
          keys.add(PAIR_MLDSA_44);
        }
        if (rng.nextBoolean()) {
          keys.add(PAIR_MLDSA_65);
        }
        if (rng.nextBoolean()) {
          keys.add(PAIR_MLDSA_87);
        }
      }
      final TestThread t;
      t = new SignatureTestThread("MlDdsaThread-" + x, rng, iterations, "ML-DSA", keys);
      threads.add(t);
    }
    executeThreads(threads);
  }

  private abstract static class TestThread extends Thread {
    public volatile Throwable result = null;
    protected final SecureRandom rnd_;
    protected final int iterations_;
    protected final byte[] message_ = new byte[64];

    public abstract void run();

    public TestThread(String name, SecureRandom rng, int iterations)
        throws GeneralSecurityException {
      super(name);
      iterations_ = iterations;
      final byte[] seed = new byte[20];
      rng.nextBytes(seed);
      rnd_ = SecureRandom.getInstance("SHA1PRNG");
      rnd_.setSeed(seed);
      rnd_.nextBytes(message_);
    }
>>>>>>> 41145986
  }

  private abstract static class CipherTestThread extends TestThread {
    protected final Cipher enc_;
    protected final Cipher dec_;

    public CipherTestThread(String name, SecureRandom rng, int iterations, String transform)
        throws GeneralSecurityException {
      super(name, rng, iterations);
      enc_ = Cipher.getInstance(transform, NATIVE_PROVIDER);
      dec_ = Cipher.getInstance(transform, NATIVE_PROVIDER);
    }
  }

  private static class WrapCipherTestThread extends CipherTestThread {
    private final List<SecretKey> keys_;
    private final Key key_;

    public WrapCipherTestThread(
        String name, SecureRandom rng, int iterations, String transform, List<SecretKey> keys)
        throws GeneralSecurityException {
      super(name, rng, iterations, transform);
      keys_ = keys;
      final byte[] keyBytes = new byte[32];
      rnd_.nextBytes(keyBytes);
      key_ = new SecretKeySpec(keyBytes, "Generic");
    }

    @Override
    public void run() {
      for (int x = 0; x < iterations_; x++) {
        try {
          final SecretKey kek = keys_.get(rnd_.nextInt(keys_.size()));
          enc_.init(Cipher.WRAP_MODE, kek);
          dec_.init(Cipher.UNWRAP_MODE, kek);
          assertArraysHexEquals(
              key_.getEncoded(),
              dec_.unwrap(enc_.wrap(key_), "Generic", Cipher.SECRET_KEY).getEncoded());
        } catch (final Throwable ex) {
          result = ex;
          return;
        }
      }
    }
  }

  private static class AsymmCipherTestThread extends CipherTestThread {
    private final List<KeyPair> keyPairs_;

    public AsymmCipherTestThread(
        String name, SecureRandom rng, int iterations, String transform, List<KeyPair> keyPairs)
        throws GeneralSecurityException {
      super(name, rng, iterations, transform);
      keyPairs_ = keyPairs;
    }

    @Override
    public void run() {
      for (int x = 0; x < iterations_; x++) {
        try {
          final KeyPair pair = keyPairs_.get(rnd_.nextInt(keyPairs_.size()));
          enc_.init(Cipher.ENCRYPT_MODE, pair.getPublic(), rnd_);
          dec_.init(Cipher.DECRYPT_MODE, pair.getPrivate(), rnd_);
          assertArraysHexEquals(message_, dec_.doFinal(enc_.doFinal(message_)));
        } catch (final Throwable ex) {
          result = ex;
          return;
        }
      }
    }
  }

  private static class SymmCipherTestThread extends CipherTestThread {
    private final List<SecretKey> keys_;
    private final Supplier<AlgorithmParameterSpec> paramSpecSupplier_;

    public SymmCipherTestThread(
        String name,
        SecureRandom rng,
        int iterations,
        String transform,
        List<SecretKey> keys,
        Supplier<AlgorithmParameterSpec> paramSpecSupplier)
        throws GeneralSecurityException {
      super(name, rng, iterations, transform);
      keys_ = keys;
      paramSpecSupplier_ = paramSpecSupplier;
    }

    @Override
    public void run() {
      for (int x = 0; x < iterations_; x++) {
        try {
          final SecretKey key = keys_.get(rnd_.nextInt(keys_.size()));
          final AlgorithmParameterSpec spec = paramSpecSupplier_.get();
          enc_.init(Cipher.ENCRYPT_MODE, key, spec, rnd_);
          dec_.init(Cipher.DECRYPT_MODE, key, spec, rnd_);
          assertArraysHexEquals(message_, dec_.doFinal(enc_.doFinal(message_)));
        } catch (final Throwable ex) {
          result = ex;
          return;
        }
      }
    }
  }

  private static class SignatureTestThread extends TestThread {
    private final Signature sign_;
    private final Signature verify_;
    private final List<KeyPair> keyPairs_;

    public SignatureTestThread(
        String name, SecureRandom rng, int iterations, String transform, List<KeyPair> keyPairs)
        throws GeneralSecurityException {
      super(name, rng, iterations);
      sign_ = Signature.getInstance(transform, NATIVE_PROVIDER);
      verify_ = Signature.getInstance(transform, NATIVE_PROVIDER);
      keyPairs_ = keyPairs;
    }

    @Override
    public void run() {
      for (int x = 0; x < iterations_; x++) {
        try {
          final KeyPair pair = keyPairs_.get(rnd_.nextInt(keyPairs_.size()));
          sign_.initSign(pair.getPrivate(), rnd_);
          verify_.initVerify(pair.getPublic());
          sign_.update(message_);
          verify_.update(message_);
          assertTrue(verify_.verify(sign_.sign()));
        } catch (final Throwable ex) {
          result = ex;
          return;
        }
      }
    }
  }

  private static class KeyAgreementThread extends TestThread {
    private final KeyAgreement alice_;
    private final KeyAgreement bob_;
    private final List<KeyPair> keyPairs_;

    public KeyAgreementThread(
        String name, SecureRandom rng, int iterations, String transform, List<KeyPair> keyPairs)
        throws GeneralSecurityException {
      super(name, rng, iterations);
      alice_ = KeyAgreement.getInstance(transform, NATIVE_PROVIDER);
      bob_ = KeyAgreement.getInstance(transform, NATIVE_PROVIDER);
      keyPairs_ = keyPairs;
    }

    @Override
    public void run() {
      for (int x = 0; x < iterations_; x++) {
        try {
          final KeyPair kpA = keyPairs_.get(rnd_.nextInt(keyPairs_.size()));
          final KeyPair kpB = kpA;
          alice_.init(kpA.getPrivate(), rnd_);
          bob_.init(kpB.getPrivate(), rnd_);
          alice_.doPhase(kpB.getPublic(), /*lastPhase*/ true);
          bob_.doPhase(kpA.getPublic(), /*lastPhase*/ true);
          assertArraysHexEquals(alice_.generateSecret(), bob_.generateSecret());
        } catch (final Throwable ex) {
          result = ex;
          return;
        }
      }
    }
  }

  private static void executeThreads(List<TestThread> threads) throws InterruptedException {
    for (final TestThread t : threads) {
      t.start();
    }
    final List<Throwable> results = new ArrayList<>();
    for (final TestThread t : threads) {
      t.join();
      if (t.result != null) {
        results.add(t.result);
      }
    }
    if (!results.isEmpty()) {
      final AssertionError ex = new AssertionError("Throwable while testing threads");
      for (Throwable t : results) {
        t.printStackTrace();
        ex.addSuppressed(t);
      }
      throw ex;
    }
  }
}<|MERGE_RESOLUTION|>--- conflicted
+++ resolved
@@ -40,23 +40,17 @@
 public class KeyReuseThreadStormTest {
   private static final KeyPairGenerator RSA_KEY_GEN;
   private static final KeyPairGenerator EC_KEY_GEN;
-<<<<<<< HEAD
-=======
   private static final KeyPairGenerator ED_KEY_GEN;
->>>>>>> 41145986
   private static final KeyPair PAIR_RSA_1024_OR_DEFAULT;
   private static final KeyPair PAIR_RSA_2048;
   private static final KeyPair PAIR_RSA_4096;
   private static final KeyPair PAIR_EC_P256;
   private static final KeyPair PAIR_EC_P384;
   private static final KeyPair PAIR_EC_P521;
-<<<<<<< HEAD
-=======
   private static final KeyPair PAIR_ED25519;
   private static final KeyPair PAIR_MLDSA_44;
   private static final KeyPair PAIR_MLDSA_65;
   private static final KeyPair PAIR_MLDSA_87;
->>>>>>> 41145986
 
   static {
     try {
@@ -76,8 +70,6 @@
       PAIR_EC_P384 = EC_KEY_GEN.generateKeyPair();
       EC_KEY_GEN.initialize(new ECGenParameterSpec("NIST P-521"));
       PAIR_EC_P521 = EC_KEY_GEN.generateKeyPair();
-<<<<<<< HEAD
-=======
       ED_KEY_GEN =
           TestUtil.getJavaVersion() >= 15
               ? KeyPairGenerator.getInstance("Ed25519", NATIVE_PROVIDER)
@@ -95,19 +87,15 @@
         PAIR_MLDSA_65 = null;
         PAIR_MLDSA_87 = null;
       }
->>>>>>> 41145986
     } catch (final GeneralSecurityException ex) {
       throw new AssertionError(ex);
     }
   }
 
-<<<<<<< HEAD
-=======
   private static boolean canUseMlDsa() {
     return (!NATIVE_PROVIDER.isFips() || NATIVE_PROVIDER.isExperimentalFips());
   }
 
->>>>>>> 41145986
   @Test
   public void aesThreadStorm() throws Throwable {
     final byte[] rngSeed = TestUtil.getRandomBytes(20);
@@ -190,8 +178,6 @@
         }
         if (rng.nextBoolean()) {
           keys.add(PAIR_RSA_4096);
-<<<<<<< HEAD
-=======
         }
       }
       final TestThread t;
@@ -233,63 +219,6 @@
         }
         if (rng.nextBoolean()) {
           keys.add(PAIR_EC_P521);
->>>>>>> 41145986
-        }
-      }
-      final TestThread t;
-      if (x % 2 == 0) {
-<<<<<<< HEAD
-        t =
-            new AsymmCipherTestThread(
-                "RsaCipherThread-" + x,
-                rng,
-                iterations,
-                "RSA/ECB/OAEPWithSHA-1AndMGF1Padding",
-                keys);
-      } else {
-        t = new SignatureTestThread("RsaSignatureThread-" + x, rng, iterations, "RSASSA-PSS", keys);
-=======
-        t = new SignatureTestThread("EcdsaThread-" + x, rng, iterations, "NONEwithECDSA", keys);
-      } else {
-        t = new KeyAgreementThread("EcdhThread-" + x, rng, iterations, "ECDH", keys);
->>>>>>> 41145986
-      }
-      threads.add(t);
-    }
-    executeThreads(threads);
-  }
-
-  @Test
-<<<<<<< HEAD
-  public void ecThreadStorm() throws Throwable {
-=======
-  @EnabledForJreRange(min = JRE.JAVA_15)
-  public void edThreadStorm() throws Throwable {
->>>>>>> 41145986
-    final byte[] rngSeed = TestUtil.getRandomBytes(20);
-    System.out.println("RNG Seed: " + Arrays.toString(rngSeed));
-    final SecureRandom rng = SecureRandom.getInstance("SHA1PRNG");
-    rng.setSeed(rngSeed);
-<<<<<<< HEAD
-    final int generatorCount = 8;
-=======
->>>>>>> 41145986
-    final int iterations = 500;
-    final int threadCount = 48;
-
-    final List<TestThread> threads = new ArrayList<>();
-    for (int x = 0; x < threadCount; x++) {
-      final List<KeyPair> keys = new ArrayList<KeyPair>();
-      while (keys.size() < 2) {
-<<<<<<< HEAD
-        if (rng.nextBoolean()) {
-          keys.add(PAIR_EC_P256);
-        }
-        if (rng.nextBoolean()) {
-          keys.add(PAIR_EC_P384);
-        }
-        if (rng.nextBoolean()) {
-          keys.add(PAIR_EC_P521);
         }
       }
       final TestThread t;
@@ -303,25 +232,20 @@
     executeThreads(threads);
   }
 
-  private abstract static class TestThread extends Thread {
-    public volatile Throwable result = null;
-    protected final SecureRandom rnd_;
-    protected final int iterations_;
-    protected final byte[] message_ = new byte[64];
-
-    public abstract void run();
-
-    public TestThread(String name, SecureRandom rng, int iterations)
-        throws GeneralSecurityException {
-      super(name);
-      iterations_ = iterations;
-      final byte[] seed = new byte[20];
-      rng.nextBytes(seed);
-      rnd_ = SecureRandom.getInstance("SHA1PRNG");
-      rnd_.setSeed(seed);
-      rnd_.nextBytes(message_);
-    }
-=======
+  @Test
+  @EnabledForJreRange(min = JRE.JAVA_15)
+  public void edThreadStorm() throws Throwable {
+    final byte[] rngSeed = TestUtil.getRandomBytes(20);
+    System.out.println("RNG Seed: " + Arrays.toString(rngSeed));
+    final SecureRandom rng = SecureRandom.getInstance("SHA1PRNG");
+    rng.setSeed(rngSeed);
+    final int iterations = 500;
+    final int threadCount = 48;
+
+    final List<TestThread> threads = new ArrayList<>();
+    for (int x = 0; x < threadCount; x++) {
+      final List<KeyPair> keys = new ArrayList<KeyPair>();
+      while (keys.size() < 2) {
         keys.add(PAIR_ED25519);
       }
       final TestThread t;
@@ -379,7 +303,6 @@
       rnd_.setSeed(seed);
       rnd_.nextBytes(message_);
     }
->>>>>>> 41145986
   }
 
   private abstract static class CipherTestThread extends TestThread {
