// Copyright Amazon.com Inc. or its affiliates. All Rights Reserved.
// SPDX-License-Identifier: Apache-2.0
package com.amazon.corretto.crypto.provider.test;

import static com.amazon.corretto.crypto.provider.test.TestUtil.NATIVE_PROVIDER;
<<<<<<< HEAD
import static com.amazon.corretto.crypto.provider.test.TestUtil.versionCompare;
=======
import static com.amazon.corretto.crypto.provider.test.TestUtil.getJavaVersion;
import static com.amazon.corretto.crypto.provider.test.TestUtil.versionCompare;
import static org.junit.Assume.assumeTrue;
>>>>>>> 41145986
import static org.junit.jupiter.api.Assertions.assertArrayEquals;
import static org.junit.jupiter.api.Assertions.assertEquals;
import static org.junit.jupiter.api.Assertions.assertTrue;

import java.io.ByteArrayOutputStream;
import java.io.IOException;
import java.io.OutputStream;
import java.nio.ByteBuffer;
import java.nio.channels.Channels;
import java.security.InvalidAlgorithmParameterException;
import java.security.InvalidKeyException;
import java.security.Key;
import java.security.KeyPair;
import java.security.KeyPairGenerator;
import java.security.NoSuchAlgorithmException;
import java.security.NoSuchProviderException;
import java.security.PrivateKey;
import java.security.PublicKey;
import java.util.Arrays;
import java.util.Random;
import java.util.concurrent.ThreadLocalRandom;
import javax.crypto.BadPaddingException;
import javax.crypto.Cipher;
import javax.crypto.IllegalBlockSizeException;
import javax.crypto.NoSuchPaddingException;
import javax.crypto.SecretKey;
import javax.crypto.ShortBufferException;
import javax.crypto.spec.GCMParameterSpec;
import javax.crypto.spec.IvParameterSpec;
import javax.crypto.spec.SecretKeySpec;
import org.junit.jupiter.api.AfterEach;
import org.junit.jupiter.api.Test;
import org.junit.jupiter.api.extension.ExtendWith;
import org.junit.jupiter.api.parallel.Execution;
import org.junit.jupiter.api.parallel.ExecutionMode;
import org.junit.jupiter.api.parallel.ResourceAccessMode;
import org.junit.jupiter.api.parallel.ResourceLock;

@ExtendWith(TestResultLogger.class)
@Execution(ExecutionMode.CONCURRENT)
@ResourceLock(value = TestUtil.RESOURCE_GLOBAL, mode = ResourceAccessMode.READ)
public class AESGenerativeTest {
  private static final int[] KEY_SIZES = new int[] {128, 192, 256};
  private static final double P_LARGE = 0.1;
  private static final int LARGE_BUF_BASE_SIZE = 512 * 1024;
  private static final int BUF_SIZE_SPREAD = 1024;

  String algorithm = "AES/GCM/NoPadding";
  Cipher jceCipherEncrypt, jceCipherDecrypt;
  Cipher amzCipherEncrypt, amzCipherDecrypt;

  @AfterEach
  public void teardown() {
    jceCipherEncrypt = null;
    jceCipherDecrypt = null;
    amzCipherEncrypt = null;
    amzCipherDecrypt = null;
  }

  @Test
<<<<<<< HEAD
  public void testEncryptRandomly() throws Exception {
    for (int i = 0; i < 100; i++) {
      try {
        testEncrypt(i, 10);
      } catch (Throwable t) {
        throw new AssertionError("Seed: " + i, t);
      }
=======
  public void testEncrypt91() throws Exception {
    // The implementation of javax.crypto.CipherSpi::bufferCrypt in JDK 10
    // has an issue that has been resolved in the following PR:
    // https://github.com/openjdk/jdk/commit/c3a97b27e244f97c80a14388aea4fc425006a87e
    // We disable this test for JDK 10.

    // To replicate the error for other JDKs, copy-paste the buggy implementation into
    // AesGcmSpi.java
    // and run `./gradlew cmake_clean single_test
    // -DSINGLE_TEST=com.amazon.corretto.crypto.provider.test.AESGenerativeTest`
    // The buggy implementation is available here:
    // https://github.com/openjdk/jdk/blob/f98aad58dea1d0b818706215166bcbbc349d1c6d/src/java.base/share/classes/javax/crypto/CipherSpi.java#L736-L857
    assumeTrue(getJavaVersion() != 10);
    try {
      testEncrypt(91, 10);
    } catch (Throwable t) {
      throw new AssertionError("Seed: 91", t);
>>>>>>> 41145986
    }
  }

  @Test
<<<<<<< HEAD
  public void testWrapRandomly() throws Throwable {
    for (int i = 0; i < 100; i++) {
      testWrap(i, 16);
      testWrap(i, 24);
      testWrap(i, 32);
      testWrap(i, 1024);
      testWrap(i, 2048);
    }
  }

  private void testWrap(long seed, int keySize) throws Throwable {
    Random r = new Random(seed + keySize);
    maybeReInitWrap(r);

    final byte[] data;
    final String alg;
    final int keyType;
    final Key innerKey;
    final Class<? extends Key> clazz;
    if (keySize < 512) {
      // Symmetric key
      data = new byte[keySize * 8];
      r.nextBytes(data);
      alg = "AES";
      keyType = Cipher.SECRET_KEY;
      clazz = SecretKey.class;
      innerKey = new SecretKeySpec(data, alg);
    } else {
      // Asymmetric key
      alg = "RSA";
      // For speed, we'll try to get a native copy, but we don't require it
      KeyPairGenerator kg;
      try {
        kg = KeyPairGenerator.getInstance("RSA", NATIVE_PROVIDER);
        kg.initialize(keySize);
      } catch (final Exception ex) {
        kg = KeyPairGenerator.getInstance("RSA");
        kg.initialize(keySize);
      }
      KeyPair keyPair = kg.generateKeyPair();
      if (r.nextBoolean()) {
        innerKey = keyPair.getPublic();
        keyType = Cipher.PUBLIC_KEY;
        clazz = PublicKey.class;
      } else {
        innerKey = keyPair.getPrivate();
        keyType = Cipher.PRIVATE_KEY;
        clazz = PrivateKey.class;
      }
      data = innerKey.getEncoded();
    }

    byte[] wrappedJce = jceCipherEncrypt.wrap(innerKey);
    byte[] wrappedAmz = amzCipherEncrypt.wrap(innerKey);
    assertArrayEquals(wrappedJce, wrappedAmz);
    Key unwrappedJce = jceCipherDecrypt.unwrap(wrappedAmz, alg, keyType);
    Key unwrappedAmz = amzCipherDecrypt.unwrap(wrappedJce, alg, keyType);
    assertEquals(alg, unwrappedJce.getAlgorithm());
    assertEquals(alg, unwrappedAmz.getAlgorithm());
    assertArrayEquals(data, unwrappedJce.getEncoded());
    assertArrayEquals(data, unwrappedAmz.getEncoded());
    assertTrue(clazz.isAssignableFrom(unwrappedJce.getClass()));
    assertTrue(clazz.isAssignableFrom(unwrappedAmz.getClass()));
  }

  private void maybeReInitWrap(Random r)
      throws NoSuchAlgorithmException,
          NoSuchProviderException,
          NoSuchPaddingException,
          InvalidKeyException,
          InvalidAlgorithmParameterException {
    maybeReinit(r, Cipher.WRAP_MODE, Cipher.UNWRAP_MODE);
  }

  private void maybeReinit(Random r)
      throws NoSuchAlgorithmException,
          NoSuchProviderException,
          NoSuchPaddingException,
          InvalidKeyException,
          InvalidAlgorithmParameterException {
    maybeReinit(r, Cipher.ENCRYPT_MODE, Cipher.DECRYPT_MODE);
  }

  @SuppressWarnings("fallthrough")
  private void maybeReinit(Random r, int encryptMode, int decryptMode)
      throws NoSuchAlgorithmException,
          NoSuchProviderException,
          NoSuchPaddingException,
          InvalidKeyException,
          InvalidAlgorithmParameterException {
    int resetType = r.nextInt(2);
    if (jceCipherEncrypt == null) resetType = 0;

    switch (resetType) {
      case 0:
        {
          // Allocate new cipher objects
          jceCipherEncrypt = Cipher.getInstance(algorithm, "SunJCE");
          jceCipherDecrypt = Cipher.getInstance(algorithm, "SunJCE");
          amzCipherEncrypt = Cipher.getInstance(algorithm, NATIVE_PROVIDER);
          amzCipherDecrypt = Cipher.getInstance(algorithm, NATIVE_PROVIDER);
        } // fall through to init
      case 1:
        {
          // Re-init existing ciphers
          byte[] iv =
              new byte[r.nextInt(53) + 12]; // use IVs of random length between 12 and 64 bytes
          byte[] keybytes = new byte[KEY_SIZES[r.nextInt(KEY_SIZES.length)] / 8];
          r.nextBytes(iv);
          r.nextBytes(keybytes);
          int tlen = 96 + 8 * ThreadLocalRandom.current().nextInt(5);

          SecretKeySpec key = new SecretKeySpec(keybytes, "AES");
          // SunJCE doesn't support IvParameterSpec, so we always use GCMParameterSpec
          jceCipherEncrypt.init(encryptMode, key, new GCMParameterSpec(tlen, iv));
          jceCipherDecrypt.init(decryptMode, key, new GCMParameterSpec(tlen, iv));
          if (tlen == 128
              && ThreadLocalRandom.current().nextBoolean()
              &&
              // We only added support for IvParameterSpec in version 1.0
              versionCompare("1.0", amzCipherEncrypt.getProvider()) <= 0) {
            amzCipherEncrypt.init(encryptMode, key, new IvParameterSpec(iv));
            amzCipherDecrypt.init(decryptMode, key, new IvParameterSpec(iv));
          } else {
            amzCipherEncrypt.init(encryptMode, key, new GCMParameterSpec(tlen, iv));
            amzCipherDecrypt.init(decryptMode, key, new GCMParameterSpec(tlen, iv));
          }
          assertArrayEquals(jceCipherEncrypt.getIV(), amzCipherEncrypt.getIV());

          break;
        }
    }
  }

  private void testEncrypt(long seed, int chunkCount) throws Throwable {
    Random r = new Random(seed);

    maybeReinit(r);

    ByteArrayOutputStream aadData = new ByteArrayOutputStream();
    ByteArrayOutputStream jceResult = new ByteArrayOutputStream();
    ByteArrayOutputStream amzResult = new ByteArrayOutputStream();

    int aadChunks = r.nextInt(chunkCount);
    for (int i = 0; i < aadChunks; i++) {
      updateAAD(r, aadData);
    }

    for (int i = 0; i < chunkCount; i++) {
      updateRandomChunk(r, jceResult, amzResult);
=======
  public void testEncryptRandomly() throws Exception {
    for (int i = 0; i < 100; i++) {
      // when i == 91, the test case fails for JDK 10. This case is tested in another method:
      // testEncrypt91
      if (i == 91) {
        continue;
      }
      try {
        testEncrypt(i, 10);
      } catch (Throwable t) {
        throw new AssertionError("Seed: " + i, t);
      }
    }
  }

  @Test
  public void testWrapRandomly() throws Throwable {
    for (int i = 0; i < 100; i++) {
      testWrap(i, 16);
      testWrap(i, 24);
      testWrap(i, 32);
      testWrap(i, 1024);
      testWrap(i, 2048);
    }
  }

  private void testWrap(long seed, int keySize) throws Throwable {
    Random r = new Random(seed + keySize);
    maybeReInitWrap(r);

    final byte[] data;
    final String alg;
    final int keyType;
    final Key innerKey;
    final Class<? extends Key> clazz;
    if (keySize < 512) {
      // Symmetric key
      data = new byte[keySize * 8];
      r.nextBytes(data);
      alg = "AES";
      keyType = Cipher.SECRET_KEY;
      clazz = SecretKey.class;
      innerKey = new SecretKeySpec(data, alg);
    } else {
      // Asymmetric key
      alg = "RSA";
      // For speed, we'll try to get a native copy, but we don't require it
      KeyPairGenerator kg;
      try {
        kg = KeyPairGenerator.getInstance("RSA", NATIVE_PROVIDER);
        kg.initialize(keySize);
      } catch (final Exception ex) {
        kg = KeyPairGenerator.getInstance("RSA");
        kg.initialize(keySize);
      }
      KeyPair keyPair = kg.generateKeyPair();
      if (r.nextBoolean()) {
        innerKey = keyPair.getPublic();
        keyType = Cipher.PUBLIC_KEY;
        clazz = PublicKey.class;
      } else {
        innerKey = keyPair.getPrivate();
        keyType = Cipher.PRIVATE_KEY;
        clazz = PrivateKey.class;
      }
      data = innerKey.getEncoded();
    }

    byte[] wrappedJce = jceCipherEncrypt.wrap(innerKey);
    byte[] wrappedAmz = amzCipherEncrypt.wrap(innerKey);
    assertArrayEquals(wrappedJce, wrappedAmz);
    Key unwrappedJce = jceCipherDecrypt.unwrap(wrappedAmz, alg, keyType);
    Key unwrappedAmz = amzCipherDecrypt.unwrap(wrappedJce, alg, keyType);
    assertEquals(alg, unwrappedJce.getAlgorithm());
    assertEquals(alg, unwrappedAmz.getAlgorithm());
    assertArrayEquals(data, unwrappedJce.getEncoded());
    assertArrayEquals(data, unwrappedAmz.getEncoded());
    assertTrue(clazz.isAssignableFrom(unwrappedJce.getClass()));
    assertTrue(clazz.isAssignableFrom(unwrappedAmz.getClass()));
  }

  private void maybeReInitWrap(Random r)
      throws NoSuchAlgorithmException,
          NoSuchProviderException,
          NoSuchPaddingException,
          InvalidKeyException,
          InvalidAlgorithmParameterException {
    maybeReinit(r, Cipher.WRAP_MODE, Cipher.UNWRAP_MODE);
  }

  private void maybeReinit(Random r)
      throws NoSuchAlgorithmException,
          NoSuchProviderException,
          NoSuchPaddingException,
          InvalidKeyException,
          InvalidAlgorithmParameterException {
    maybeReinit(r, Cipher.ENCRYPT_MODE, Cipher.DECRYPT_MODE);
  }

  @SuppressWarnings("fallthrough")
  private void maybeReinit(Random r, int encryptMode, int decryptMode)
      throws NoSuchAlgorithmException,
          NoSuchProviderException,
          NoSuchPaddingException,
          InvalidKeyException,
          InvalidAlgorithmParameterException {
    int resetType = r.nextInt(2);
    if (jceCipherEncrypt == null) resetType = 0;

    switch (resetType) {
      case 0:
        {
          // Allocate new cipher objects
          jceCipherEncrypt = Cipher.getInstance(algorithm, "SunJCE");
          jceCipherDecrypt = Cipher.getInstance(algorithm, "SunJCE");
          amzCipherEncrypt = Cipher.getInstance(algorithm, NATIVE_PROVIDER);
          amzCipherDecrypt = Cipher.getInstance(algorithm, NATIVE_PROVIDER);
        } // fall through to init
      case 1:
        {
          // Re-init existing ciphers
          byte[] iv =
              new byte[r.nextInt(53) + 12]; // use IVs of random length between 12 and 64 bytes
          byte[] keybytes = new byte[KEY_SIZES[r.nextInt(KEY_SIZES.length)] / 8];
          r.nextBytes(iv);
          r.nextBytes(keybytes);
          int tlen = 96 + 8 * ThreadLocalRandom.current().nextInt(5);

          SecretKeySpec key = new SecretKeySpec(keybytes, "AES");
          // SunJCE doesn't support IvParameterSpec, so we always use GCMParameterSpec
          jceCipherEncrypt.init(encryptMode, key, new GCMParameterSpec(tlen, iv));
          jceCipherDecrypt.init(decryptMode, key, new GCMParameterSpec(tlen, iv));
          if (tlen == 128
              && ThreadLocalRandom.current().nextBoolean()
              &&
              // We only added support for IvParameterSpec in version 1.0
              versionCompare("1.0", amzCipherEncrypt.getProvider()) <= 0) {
            amzCipherEncrypt.init(encryptMode, key, new IvParameterSpec(iv));
            amzCipherDecrypt.init(decryptMode, key, new IvParameterSpec(iv));
          } else {
            amzCipherEncrypt.init(encryptMode, key, new GCMParameterSpec(tlen, iv));
            amzCipherDecrypt.init(decryptMode, key, new GCMParameterSpec(tlen, iv));
          }
          assertArrayEquals(jceCipherEncrypt.getIV(), amzCipherEncrypt.getIV());

          break;
        }
>>>>>>> 41145986
    }
  }

<<<<<<< HEAD
    randomDoFinal(r, jceResult, amzResult);

    assertArrayEquals(jceResult.toByteArray(), amzResult.toByteArray());

    // Now test decrypt
    byte[] decrypted = testDecrypt(r, aadData.toByteArray(), jceResult.toByteArray());
    jceCipherDecrypt.updateAAD(aadData.toByteArray());
    byte[] expectedPlaintext = jceCipherDecrypt.doFinal(jceResult.toByteArray());

    assertArrayEquals(expectedPlaintext, decrypted);
  }

=======
  private void testEncrypt(long seed, int chunkCount) throws Throwable {
    Random r = new Random(seed);

    maybeReinit(r);

    ByteArrayOutputStream aadData = new ByteArrayOutputStream();
    ByteArrayOutputStream jceResult = new ByteArrayOutputStream();
    ByteArrayOutputStream amzResult = new ByteArrayOutputStream();

    int aadChunks = r.nextInt(chunkCount);
    for (int i = 0; i < aadChunks; i++) {
      updateAAD(r, aadData);
    }

    for (int i = 0; i < chunkCount; i++) {
      updateRandomChunk(r, jceResult, amzResult);
    }

    randomDoFinal(r, jceResult, amzResult);

    assertArrayEquals(jceResult.toByteArray(), amzResult.toByteArray());

    // Now test decrypt
    byte[] decrypted = testDecrypt(r, aadData.toByteArray(), jceResult.toByteArray());
    jceCipherDecrypt.updateAAD(aadData.toByteArray());
    byte[] expectedPlaintext = jceCipherDecrypt.doFinal(jceResult.toByteArray());

    assertArrayEquals(expectedPlaintext, decrypted);
  }

>>>>>>> 41145986
  private void updateAAD(Random r, ByteArrayOutputStream aadData) throws Throwable {
    int bufferType = r.nextInt(2);
    int bufferLength =
        r.nextDouble() < P_LARGE
            ? LARGE_BUF_BASE_SIZE + r.nextInt(BUF_SIZE_SPREAD)
            : r.nextInt(BUF_SIZE_SPREAD);

    ByteBuffer buf =
        getBuffer(r, bufferType == 0, bufferType == 0 && r.nextBoolean(), bufferLength);

    switch (bufferType) {
      case 0:
        {
          jceCipherEncrypt.updateAAD(buf.duplicate());
<<<<<<< HEAD
          amzCipherEncrypt.updateAAD(buf.duplicate());
=======
          final ByteBuffer amzBuf = buf.duplicate();
          amzCipherEncrypt.updateAAD(amzBuf);
          assertByteBufferEmpty(amzBuf);
>>>>>>> 41145986

          Channels.newChannel(aadData).write(buf);

          break;
        }
      case 1:
        {
          byte[] adata = buf.array();

          jceCipherEncrypt.updateAAD(adata, buf.position(), buf.remaining());
          amzCipherEncrypt.updateAAD(adata, buf.position(), buf.remaining());

          Channels.newChannel(aadData).write(buf);

          break;
        }
    }
  }

  private void randomDoFinal(
      Random r, ByteArrayOutputStream jceResult, ByteArrayOutputStream amzResult)
      throws IOException, IllegalBlockSizeException, BadPaddingException, ShortBufferException {
    switch (r.nextInt(3)) {
      case 0:
        {
          // Just doFinal()
          jceResult.write(jceCipherEncrypt.doFinal());
          amzResult.write(amzCipherEncrypt.doFinal());
          break;
        }
      case 1:
        {
          // Pass in a byte array
          int bufferLength =
              r.nextDouble() < P_LARGE
                  ? LARGE_BUF_BASE_SIZE + r.nextInt(BUF_SIZE_SPREAD)
                  : r.nextInt(BUF_SIZE_SPREAD);

          ByteBuffer buf = getBuffer(r, false, false, bufferLength);

          jceResult.write(
              jceCipherEncrypt.doFinal(buf.array(), buf.arrayOffset(), buf.remaining()));
          amzResult.write(
              amzCipherEncrypt.doFinal(buf.array(), buf.arrayOffset(), buf.remaining()));
          break;
        }
      case 2:
        {
          // Pass in a ByteBuffer
          int bufferLength =
              r.nextDouble() < P_LARGE
                  ? LARGE_BUF_BASE_SIZE + r.nextInt(BUF_SIZE_SPREAD)
                  : r.nextInt(BUF_SIZE_SPREAD);
          boolean nativeOutput = r.nextBoolean();

          ByteBuffer finalData = getBuffer(r, r.nextBoolean(), r.nextBoolean(), bufferLength);
          byteBufferDoFinal(nativeOutput, jceCipherEncrypt, jceResult, finalData);
          byteBufferDoFinal(nativeOutput, amzCipherEncrypt, amzResult, finalData);
        }
    }
  }

  private void updateRandomChunk(
      Random r, ByteArrayOutputStream jceResult, ByteArrayOutputStream amzResult)
      throws ShortBufferException, IOException {
    int bufferType = r.nextInt(3);
    int bufferLength =
        r.nextDouble() < P_LARGE
            ? LARGE_BUF_BASE_SIZE + r.nextInt(BUF_SIZE_SPREAD)
            : r.nextInt(BUF_SIZE_SPREAD);

    ByteBuffer buf =
        getBuffer(r, bufferType == 0, bufferType == 0 && r.nextBoolean(), bufferLength);

    switch (bufferType) {
      case 0:
        {
          ByteBuffer outBuf = ByteBuffer.allocate(jceCipherEncrypt.getOutputSize(buf.remaining()));
          jceCipherEncrypt.update(buf.duplicate(), outBuf);
          outBuf.flip();
          Channels.newChannel(jceResult).write(outBuf);

          outBuf = ByteBuffer.allocate(amzCipherEncrypt.getOutputSize(buf.remaining()));
<<<<<<< HEAD
          amzCipherEncrypt.update(buf.duplicate(), outBuf);
=======
          final ByteBuffer amzBuf = buf.duplicate();
          amzCipherEncrypt.update(amzBuf, outBuf);
          assertByteBufferEmpty(amzBuf);
>>>>>>> 41145986
          outBuf.flip();
          Channels.newChannel(amzResult).write(outBuf);

          break;
        }
      case 1:
        {
          byte[] adata = buf.array();

          jceResult.write(
              nullToEmpty(jceCipherEncrypt.update(adata, buf.position(), buf.remaining())));
          amzResult.write(
              nullToEmpty(amzCipherEncrypt.update(adata, buf.position(), buf.remaining())));
          break;
<<<<<<< HEAD
        }
      case 2:
        {
          byte[] adata = buf.array();

          int offset = r.nextInt(4);
          byte[] outBuf = new byte[jceCipherEncrypt.getOutputSize(buf.remaining()) + offset];
          int bytesWritten =
              jceCipherEncrypt.update(adata, buf.position(), buf.remaining(), outBuf, offset);
          jceResult.write(outBuf, offset, bytesWritten);

          outBuf = new byte[amzCipherEncrypt.getOutputSize(buf.remaining()) + offset];
          bytesWritten =
              amzCipherEncrypt.update(adata, buf.position(), buf.remaining(), outBuf, offset);
          amzResult.write(outBuf, offset, bytesWritten);
          break;
        }
    }
  }

  private byte[] testDecrypt(Random r, byte[] aadData, byte[] ciphertext) throws Exception {
    int nAADSteps = r.nextInt(10) + 1;
    int nDataSteps = r.nextInt(10) + 1;

    int[] aadSplits = builtSplitArray(r, nAADSteps, aadData.length);
    int[] dataSplits = builtSplitArray(r, nDataSteps, ciphertext.length);

    if (r.nextBoolean()) {
      // Half of the time, exercise a doFinal() with no new input data
      dataSplits[dataSplits.length - 1] = ciphertext.length;
    }

    int prevPtr = 0;
    for (int i = 0; i < aadSplits.length; i++) {
      applyAAD(r, amzCipherDecrypt, aadData, prevPtr, aadSplits[i]);
      prevPtr = aadSplits[i];
    }
    applyAAD(r, amzCipherDecrypt, aadData, aadSplits[aadSplits.length - 1], aadData.length);

    ByteArrayOutputStream baos = new ByteArrayOutputStream();

    prevPtr = 0;
    for (int i = 0; i < dataSplits.length; i++) {
      applyDecryptUpdate(baos, r, amzCipherDecrypt, ciphertext, prevPtr, dataSplits[i]);
      prevPtr = dataSplits[i];
    }

    applyDoFinal(baos, r, amzCipherDecrypt, ciphertext, prevPtr);

    return baos.toByteArray();
  }

  private void applyDoFinal(
      ByteArrayOutputStream baos, Random r, Cipher cipher, byte[] ciphertext, int start)
      throws Exception {
    if (r.nextBoolean()) {
      applyDecryptUpdate(baos, r, cipher, ciphertext, start, ciphertext.length);
      baos.write(cipher.doFinal());
      return;
    }

    int length = ciphertext.length - start;

    switch (r.nextInt(4)) {
      case 0:
        baos.write(cipher.doFinal(ciphertext, start, length));
        break;
      case 1:
        baos.write(cipher.doFinal(Arrays.copyOfRange(ciphertext, start, ciphertext.length)));
        break;
      case 2:
        {
          int offset = r.nextInt(8);
          byte[] tmp = new byte[cipher.getOutputSize(length) + offset];
          int actualLength = cipher.doFinal(ciphertext, start, length, tmp, offset);
          baos.write(tmp, offset, actualLength);
          break;
        }
      case 3:
        {
          int resultSize = cipher.getOutputSize(length);
          ByteBuffer input = mungeBuffer(r, true, ciphertext, start, length);
          ByteBuffer output = mungeBuffer(r, false, new byte[resultSize], 0, resultSize);

          cipher.doFinal(input, output);

          output.flip();

          Channels.newChannel(baos).write(output);
          break;
        }
    }
  }

  private void applyDecryptUpdate(
      ByteArrayOutputStream baos, Random r, Cipher cipher, byte[] ciphertext, int start, int end)
      throws Exception {
    int length = end - start;

    switch (r.nextInt(4)) {
      case 0:
        baos.write(nullToEmpty(cipher.update(ciphertext, start, length)));
        break;
      case 1:
        baos.write(nullToEmpty(cipher.update(Arrays.copyOfRange(ciphertext, start, end))));
        break;
      case 2:
        {
          int offset = r.nextInt(8);
          byte[] tmp = new byte[cipher.getOutputSize(length) + offset];
          int actualLength = cipher.update(ciphertext, start, length, tmp, offset);
          baos.write(tmp, offset, actualLength);
          break;
        }
      case 3:
        {
          int resultSize = cipher.getOutputSize(length);
          if (resultSize < 0) {
            cipher.getOutputSize(length);
          }
          ByteBuffer input = mungeBuffer(r, true, ciphertext, start, length);
          ByteBuffer output = mungeBuffer(r, false, new byte[resultSize], 0, resultSize);

          cipher.update(input, output);

          output.flip();

          Channels.newChannel(baos).write(output);
          break;
        }
    }
  }

  private void applyAAD(Random r, Cipher cipher, byte[] aadData, int start, int end) {
    switch (r.nextInt(3)) {
      case 0:
        // Apply byte array directly
        cipher.updateAAD(aadData, start, end - start);
        break;
      case 1:
        // Apply wrapped byte buffer
        cipher.updateAAD(mungeBuffer(r, true, aadData, start, end - start));
        break;
      case 2:
        // Apply byte array copy
        cipher.updateAAD(Arrays.copyOfRange(aadData, start, end));
        break;
    }
  }

=======
        }
      case 2:
        {
          byte[] adata = buf.array();

          int offset = r.nextInt(4);
          byte[] outBuf = new byte[jceCipherEncrypt.getOutputSize(buf.remaining()) + offset];
          int bytesWritten =
              jceCipherEncrypt.update(adata, buf.position(), buf.remaining(), outBuf, offset);
          jceResult.write(outBuf, offset, bytesWritten);

          outBuf = new byte[amzCipherEncrypt.getOutputSize(buf.remaining()) + offset];
          bytesWritten =
              amzCipherEncrypt.update(adata, buf.position(), buf.remaining(), outBuf, offset);
          amzResult.write(outBuf, offset, bytesWritten);
          break;
        }
    }
  }

  private byte[] testDecrypt(Random r, byte[] aadData, byte[] ciphertext) throws Exception {
    int nAADSteps = r.nextInt(10) + 1;
    int nDataSteps = r.nextInt(10) + 1;

    int[] aadSplits = builtSplitArray(r, nAADSteps, aadData.length);
    int[] dataSplits = builtSplitArray(r, nDataSteps, ciphertext.length);

    if (r.nextBoolean()) {
      // Half of the time, exercise a doFinal() with no new input data
      dataSplits[dataSplits.length - 1] = ciphertext.length;
    }

    int prevPtr = 0;
    for (int i = 0; i < aadSplits.length; i++) {
      applyAAD(r, amzCipherDecrypt, aadData, prevPtr, aadSplits[i]);
      prevPtr = aadSplits[i];
    }
    applyAAD(r, amzCipherDecrypt, aadData, aadSplits[aadSplits.length - 1], aadData.length);

    ByteArrayOutputStream baos = new ByteArrayOutputStream();

    prevPtr = 0;
    for (int i = 0; i < dataSplits.length; i++) {
      applyDecryptUpdate(baos, r, amzCipherDecrypt, ciphertext, prevPtr, dataSplits[i]);
      prevPtr = dataSplits[i];
    }

    applyDoFinal(baos, r, amzCipherDecrypt, ciphertext, prevPtr);

    return baos.toByteArray();
  }

  private void applyDoFinal(
      ByteArrayOutputStream baos, Random r, Cipher cipher, byte[] ciphertext, int start)
      throws Exception {
    if (r.nextBoolean()) {
      applyDecryptUpdate(baos, r, cipher, ciphertext, start, ciphertext.length);
      baos.write(cipher.doFinal());
      return;
    }

    int length = ciphertext.length - start;

    switch (r.nextInt(4)) {
      case 0:
        baos.write(cipher.doFinal(ciphertext, start, length));
        break;
      case 1:
        baos.write(cipher.doFinal(Arrays.copyOfRange(ciphertext, start, ciphertext.length)));
        break;
      case 2:
        {
          int offset = r.nextInt(8);
          byte[] tmp = new byte[cipher.getOutputSize(length) + offset];
          int actualLength = cipher.doFinal(ciphertext, start, length, tmp, offset);
          baos.write(tmp, offset, actualLength);
          break;
        }
      case 3:
        {
          int resultSize = cipher.getOutputSize(length);
          ByteBuffer input = mungeBuffer(r, true, ciphertext, start, length);
          ByteBuffer output = mungeBuffer(r, false, new byte[resultSize], 0, resultSize);

          cipher.doFinal(input, output);
          assertByteBufferEmpty(input);

          output.flip();

          Channels.newChannel(baos).write(output);
          break;
        }
    }
  }

  private void applyDecryptUpdate(
      ByteArrayOutputStream baos, Random r, Cipher cipher, byte[] ciphertext, int start, int end)
      throws Exception {
    int length = end - start;

    switch (r.nextInt(4)) {
      case 0:
        baos.write(nullToEmpty(cipher.update(ciphertext, start, length)));
        break;
      case 1:
        baos.write(nullToEmpty(cipher.update(Arrays.copyOfRange(ciphertext, start, end))));
        break;
      case 2:
        {
          int offset = r.nextInt(8);
          byte[] tmp = new byte[cipher.getOutputSize(length) + offset];
          int actualLength = cipher.update(ciphertext, start, length, tmp, offset);
          baos.write(tmp, offset, actualLength);
          break;
        }
      case 3:
        {
          int resultSize = cipher.getOutputSize(length);
          if (resultSize < 0) {
            cipher.getOutputSize(length);
          }
          ByteBuffer input = mungeBuffer(r, true, ciphertext, start, length);
          ByteBuffer output = mungeBuffer(r, false, new byte[resultSize], 0, resultSize);

          cipher.update(input, output);
          assertByteBufferEmpty(input);

          output.flip();

          Channels.newChannel(baos).write(output);
          break;
        }
    }
  }

  private void applyAAD(Random r, Cipher cipher, byte[] aadData, int start, int end) {
    switch (r.nextInt(3)) {
      case 0:
        // Apply byte array directly
        cipher.updateAAD(aadData, start, end - start);
        break;
      case 1:
        // Apply wrapped byte buffer
        final ByteBuffer mungedBuffer = mungeBuffer(r, true, aadData, start, end - start);
        cipher.updateAAD(mungedBuffer);
        assertByteBufferEmpty(mungedBuffer);
        break;
      case 2:
        // Apply byte array copy
        cipher.updateAAD(Arrays.copyOfRange(aadData, start, end));
        break;
    }
  }

>>>>>>> 41145986
  private ByteBuffer mungeBuffer(
      Random r, boolean readOnlyAllowed, byte[] data, int start, int length) {
    ByteBuffer buf;
    switch (r.nextInt(3)) {
      case 0:
        buf = ByteBuffer.wrap(data, start, length);
        break;
      case 1:
        buf = ByteBuffer.allocateDirect(length);
        buf.put(data, start, length);
        buf.flip();
        break;
      case 2:
        buf = ByteBuffer.allocate(length);
        buf.put(data, start, length);
        buf.flip();
        break;
      default:
        throw new UnsupportedOperationException();
    }

    buf = buf.slice();

    if (readOnlyAllowed && r.nextBoolean()) {
      buf = buf.asReadOnlyBuffer();
    }

    return buf;
  }

  private int[] builtSplitArray(Random r, int count, int length) {
    int[] array = new int[count];

    for (int i = 0; i < array.length; i++) {
      int prevEnd = (i == 0) ? 0 : array[i - 1];
      if (prevEnd == length) {
        array[i] = length;
      } else {
        array[i] = prevEnd + r.nextInt(length - prevEnd);
      }
    }

    return array;
  }

  private byte[] nullToEmpty(byte[] buf) {
    if (buf == null) return new byte[0];
    return buf;
  }

  private void byteBufferDoFinal(
      boolean nativeOutput, Cipher cipher, OutputStream ciphertextStream, ByteBuffer finalData)
      throws ShortBufferException, IllegalBlockSizeException, BadPaddingException, IOException {
    ByteBuffer out =
        nativeOutput
            ? ByteBuffer.allocate(cipher.getOutputSize(finalData.remaining()))
            : ByteBuffer.allocateDirect(cipher.getOutputSize(finalData.remaining()));
<<<<<<< HEAD
    cipher.doFinal(finalData.duplicate(), out);
=======
    final ByteBuffer workingBuf = finalData.duplicate();
    cipher.doFinal(workingBuf, out);
    assertByteBufferEmpty(workingBuf);
>>>>>>> 41145986
    out.flip();
    Channels.newChannel(ciphertextStream).write(out);
  }

  private ByteBuffer getBuffer(Random r, boolean isNative, boolean isReadOnly, int bufferLength) {
    int beforePad = r.nextBoolean() ? r.nextInt(BUF_SIZE_SPREAD) : 0;
    int afterPad = r.nextBoolean() ? r.nextInt(BUF_SIZE_SPREAD) : 0;
    int totalSize = beforePad + bufferLength + afterPad;

    ByteBuffer buf =
        isNative ? ByteBuffer.allocateDirect(totalSize) : ByteBuffer.allocate(totalSize);

    buf.position(beforePad);
    buf.mark();
    buf.limit(beforePad + bufferLength);

    byte[] randBuf = new byte[bufferLength];
    r.nextBytes(randBuf);

    buf.duplicate().put(randBuf);

    return isReadOnly ? buf.asReadOnlyBuffer() : buf;
  }
<<<<<<< HEAD
=======

  private static void assertByteBufferEmpty(final ByteBuffer buff) {
    assertEquals(
        buff.limit(),
        buff.position(),
        "ByteBuffer has remaining data when it should all be processed.");
  }
>>>>>>> 41145986
}<|MERGE_RESOLUTION|>--- conflicted
+++ resolved
@@ -3,13 +3,9 @@
 package com.amazon.corretto.crypto.provider.test;
 
 import static com.amazon.corretto.crypto.provider.test.TestUtil.NATIVE_PROVIDER;
-<<<<<<< HEAD
-import static com.amazon.corretto.crypto.provider.test.TestUtil.versionCompare;
-=======
 import static com.amazon.corretto.crypto.provider.test.TestUtil.getJavaVersion;
 import static com.amazon.corretto.crypto.provider.test.TestUtil.versionCompare;
 import static org.junit.Assume.assumeTrue;
->>>>>>> 41145986
 import static org.junit.jupiter.api.Assertions.assertArrayEquals;
 import static org.junit.jupiter.api.Assertions.assertEquals;
 import static org.junit.jupiter.api.Assertions.assertTrue;
@@ -70,15 +66,6 @@
   }
 
   @Test
-<<<<<<< HEAD
-  public void testEncryptRandomly() throws Exception {
-    for (int i = 0; i < 100; i++) {
-      try {
-        testEncrypt(i, 10);
-      } catch (Throwable t) {
-        throw new AssertionError("Seed: " + i, t);
-      }
-=======
   public void testEncrypt91() throws Exception {
     // The implementation of javax.crypto.CipherSpi::bufferCrypt in JDK 10
     // has an issue that has been resolved in the following PR:
@@ -96,12 +83,26 @@
       testEncrypt(91, 10);
     } catch (Throwable t) {
       throw new AssertionError("Seed: 91", t);
->>>>>>> 41145986
     }
   }
 
   @Test
-<<<<<<< HEAD
+  public void testEncryptRandomly() throws Exception {
+    for (int i = 0; i < 100; i++) {
+      // when i == 91, the test case fails for JDK 10. This case is tested in another method:
+      // testEncrypt91
+      if (i == 91) {
+        continue;
+      }
+      try {
+        testEncrypt(i, 10);
+      } catch (Throwable t) {
+        throw new AssertionError("Seed: " + i, t);
+      }
+    }
+  }
+
+  @Test
   public void testWrapRandomly() throws Throwable {
     for (int i = 0; i < 100; i++) {
       testWrap(i, 16);
@@ -252,159 +253,8 @@
 
     for (int i = 0; i < chunkCount; i++) {
       updateRandomChunk(r, jceResult, amzResult);
-=======
-  public void testEncryptRandomly() throws Exception {
-    for (int i = 0; i < 100; i++) {
-      // when i == 91, the test case fails for JDK 10. This case is tested in another method:
-      // testEncrypt91
-      if (i == 91) {
-        continue;
-      }
-      try {
-        testEncrypt(i, 10);
-      } catch (Throwable t) {
-        throw new AssertionError("Seed: " + i, t);
-      }
-    }
-  }
-
-  @Test
-  public void testWrapRandomly() throws Throwable {
-    for (int i = 0; i < 100; i++) {
-      testWrap(i, 16);
-      testWrap(i, 24);
-      testWrap(i, 32);
-      testWrap(i, 1024);
-      testWrap(i, 2048);
-    }
-  }
-
-  private void testWrap(long seed, int keySize) throws Throwable {
-    Random r = new Random(seed + keySize);
-    maybeReInitWrap(r);
-
-    final byte[] data;
-    final String alg;
-    final int keyType;
-    final Key innerKey;
-    final Class<? extends Key> clazz;
-    if (keySize < 512) {
-      // Symmetric key
-      data = new byte[keySize * 8];
-      r.nextBytes(data);
-      alg = "AES";
-      keyType = Cipher.SECRET_KEY;
-      clazz = SecretKey.class;
-      innerKey = new SecretKeySpec(data, alg);
-    } else {
-      // Asymmetric key
-      alg = "RSA";
-      // For speed, we'll try to get a native copy, but we don't require it
-      KeyPairGenerator kg;
-      try {
-        kg = KeyPairGenerator.getInstance("RSA", NATIVE_PROVIDER);
-        kg.initialize(keySize);
-      } catch (final Exception ex) {
-        kg = KeyPairGenerator.getInstance("RSA");
-        kg.initialize(keySize);
-      }
-      KeyPair keyPair = kg.generateKeyPair();
-      if (r.nextBoolean()) {
-        innerKey = keyPair.getPublic();
-        keyType = Cipher.PUBLIC_KEY;
-        clazz = PublicKey.class;
-      } else {
-        innerKey = keyPair.getPrivate();
-        keyType = Cipher.PRIVATE_KEY;
-        clazz = PrivateKey.class;
-      }
-      data = innerKey.getEncoded();
-    }
-
-    byte[] wrappedJce = jceCipherEncrypt.wrap(innerKey);
-    byte[] wrappedAmz = amzCipherEncrypt.wrap(innerKey);
-    assertArrayEquals(wrappedJce, wrappedAmz);
-    Key unwrappedJce = jceCipherDecrypt.unwrap(wrappedAmz, alg, keyType);
-    Key unwrappedAmz = amzCipherDecrypt.unwrap(wrappedJce, alg, keyType);
-    assertEquals(alg, unwrappedJce.getAlgorithm());
-    assertEquals(alg, unwrappedAmz.getAlgorithm());
-    assertArrayEquals(data, unwrappedJce.getEncoded());
-    assertArrayEquals(data, unwrappedAmz.getEncoded());
-    assertTrue(clazz.isAssignableFrom(unwrappedJce.getClass()));
-    assertTrue(clazz.isAssignableFrom(unwrappedAmz.getClass()));
-  }
-
-  private void maybeReInitWrap(Random r)
-      throws NoSuchAlgorithmException,
-          NoSuchProviderException,
-          NoSuchPaddingException,
-          InvalidKeyException,
-          InvalidAlgorithmParameterException {
-    maybeReinit(r, Cipher.WRAP_MODE, Cipher.UNWRAP_MODE);
-  }
-
-  private void maybeReinit(Random r)
-      throws NoSuchAlgorithmException,
-          NoSuchProviderException,
-          NoSuchPaddingException,
-          InvalidKeyException,
-          InvalidAlgorithmParameterException {
-    maybeReinit(r, Cipher.ENCRYPT_MODE, Cipher.DECRYPT_MODE);
-  }
-
-  @SuppressWarnings("fallthrough")
-  private void maybeReinit(Random r, int encryptMode, int decryptMode)
-      throws NoSuchAlgorithmException,
-          NoSuchProviderException,
-          NoSuchPaddingException,
-          InvalidKeyException,
-          InvalidAlgorithmParameterException {
-    int resetType = r.nextInt(2);
-    if (jceCipherEncrypt == null) resetType = 0;
-
-    switch (resetType) {
-      case 0:
-        {
-          // Allocate new cipher objects
-          jceCipherEncrypt = Cipher.getInstance(algorithm, "SunJCE");
-          jceCipherDecrypt = Cipher.getInstance(algorithm, "SunJCE");
-          amzCipherEncrypt = Cipher.getInstance(algorithm, NATIVE_PROVIDER);
-          amzCipherDecrypt = Cipher.getInstance(algorithm, NATIVE_PROVIDER);
-        } // fall through to init
-      case 1:
-        {
-          // Re-init existing ciphers
-          byte[] iv =
-              new byte[r.nextInt(53) + 12]; // use IVs of random length between 12 and 64 bytes
-          byte[] keybytes = new byte[KEY_SIZES[r.nextInt(KEY_SIZES.length)] / 8];
-          r.nextBytes(iv);
-          r.nextBytes(keybytes);
-          int tlen = 96 + 8 * ThreadLocalRandom.current().nextInt(5);
-
-          SecretKeySpec key = new SecretKeySpec(keybytes, "AES");
-          // SunJCE doesn't support IvParameterSpec, so we always use GCMParameterSpec
-          jceCipherEncrypt.init(encryptMode, key, new GCMParameterSpec(tlen, iv));
-          jceCipherDecrypt.init(decryptMode, key, new GCMParameterSpec(tlen, iv));
-          if (tlen == 128
-              && ThreadLocalRandom.current().nextBoolean()
-              &&
-              // We only added support for IvParameterSpec in version 1.0
-              versionCompare("1.0", amzCipherEncrypt.getProvider()) <= 0) {
-            amzCipherEncrypt.init(encryptMode, key, new IvParameterSpec(iv));
-            amzCipherDecrypt.init(decryptMode, key, new IvParameterSpec(iv));
-          } else {
-            amzCipherEncrypt.init(encryptMode, key, new GCMParameterSpec(tlen, iv));
-            amzCipherDecrypt.init(decryptMode, key, new GCMParameterSpec(tlen, iv));
-          }
-          assertArrayEquals(jceCipherEncrypt.getIV(), amzCipherEncrypt.getIV());
-
-          break;
-        }
->>>>>>> 41145986
-    }
-  }
-
-<<<<<<< HEAD
+    }
+
     randomDoFinal(r, jceResult, amzResult);
 
     assertArrayEquals(jceResult.toByteArray(), amzResult.toByteArray());
@@ -417,38 +267,6 @@
     assertArrayEquals(expectedPlaintext, decrypted);
   }
 
-=======
-  private void testEncrypt(long seed, int chunkCount) throws Throwable {
-    Random r = new Random(seed);
-
-    maybeReinit(r);
-
-    ByteArrayOutputStream aadData = new ByteArrayOutputStream();
-    ByteArrayOutputStream jceResult = new ByteArrayOutputStream();
-    ByteArrayOutputStream amzResult = new ByteArrayOutputStream();
-
-    int aadChunks = r.nextInt(chunkCount);
-    for (int i = 0; i < aadChunks; i++) {
-      updateAAD(r, aadData);
-    }
-
-    for (int i = 0; i < chunkCount; i++) {
-      updateRandomChunk(r, jceResult, amzResult);
-    }
-
-    randomDoFinal(r, jceResult, amzResult);
-
-    assertArrayEquals(jceResult.toByteArray(), amzResult.toByteArray());
-
-    // Now test decrypt
-    byte[] decrypted = testDecrypt(r, aadData.toByteArray(), jceResult.toByteArray());
-    jceCipherDecrypt.updateAAD(aadData.toByteArray());
-    byte[] expectedPlaintext = jceCipherDecrypt.doFinal(jceResult.toByteArray());
-
-    assertArrayEquals(expectedPlaintext, decrypted);
-  }
-
->>>>>>> 41145986
   private void updateAAD(Random r, ByteArrayOutputStream aadData) throws Throwable {
     int bufferType = r.nextInt(2);
     int bufferLength =
@@ -463,13 +281,9 @@
       case 0:
         {
           jceCipherEncrypt.updateAAD(buf.duplicate());
-<<<<<<< HEAD
-          amzCipherEncrypt.updateAAD(buf.duplicate());
-=======
           final ByteBuffer amzBuf = buf.duplicate();
           amzCipherEncrypt.updateAAD(amzBuf);
           assertByteBufferEmpty(amzBuf);
->>>>>>> 41145986
 
           Channels.newChannel(aadData).write(buf);
 
@@ -553,13 +367,9 @@
           Channels.newChannel(jceResult).write(outBuf);
 
           outBuf = ByteBuffer.allocate(amzCipherEncrypt.getOutputSize(buf.remaining()));
-<<<<<<< HEAD
-          amzCipherEncrypt.update(buf.duplicate(), outBuf);
-=======
           final ByteBuffer amzBuf = buf.duplicate();
           amzCipherEncrypt.update(amzBuf, outBuf);
           assertByteBufferEmpty(amzBuf);
->>>>>>> 41145986
           outBuf.flip();
           Channels.newChannel(amzResult).write(outBuf);
 
@@ -574,7 +384,6 @@
           amzResult.write(
               nullToEmpty(amzCipherEncrypt.update(adata, buf.position(), buf.remaining())));
           break;
-<<<<<<< HEAD
         }
       case 2:
         {
@@ -660,6 +469,7 @@
           ByteBuffer output = mungeBuffer(r, false, new byte[resultSize], 0, resultSize);
 
           cipher.doFinal(input, output);
+          assertByteBufferEmpty(input);
 
           output.flip();
 
@@ -699,158 +509,6 @@
           ByteBuffer output = mungeBuffer(r, false, new byte[resultSize], 0, resultSize);
 
           cipher.update(input, output);
-
-          output.flip();
-
-          Channels.newChannel(baos).write(output);
-          break;
-        }
-    }
-  }
-
-  private void applyAAD(Random r, Cipher cipher, byte[] aadData, int start, int end) {
-    switch (r.nextInt(3)) {
-      case 0:
-        // Apply byte array directly
-        cipher.updateAAD(aadData, start, end - start);
-        break;
-      case 1:
-        // Apply wrapped byte buffer
-        cipher.updateAAD(mungeBuffer(r, true, aadData, start, end - start));
-        break;
-      case 2:
-        // Apply byte array copy
-        cipher.updateAAD(Arrays.copyOfRange(aadData, start, end));
-        break;
-    }
-  }
-
-=======
-        }
-      case 2:
-        {
-          byte[] adata = buf.array();
-
-          int offset = r.nextInt(4);
-          byte[] outBuf = new byte[jceCipherEncrypt.getOutputSize(buf.remaining()) + offset];
-          int bytesWritten =
-              jceCipherEncrypt.update(adata, buf.position(), buf.remaining(), outBuf, offset);
-          jceResult.write(outBuf, offset, bytesWritten);
-
-          outBuf = new byte[amzCipherEncrypt.getOutputSize(buf.remaining()) + offset];
-          bytesWritten =
-              amzCipherEncrypt.update(adata, buf.position(), buf.remaining(), outBuf, offset);
-          amzResult.write(outBuf, offset, bytesWritten);
-          break;
-        }
-    }
-  }
-
-  private byte[] testDecrypt(Random r, byte[] aadData, byte[] ciphertext) throws Exception {
-    int nAADSteps = r.nextInt(10) + 1;
-    int nDataSteps = r.nextInt(10) + 1;
-
-    int[] aadSplits = builtSplitArray(r, nAADSteps, aadData.length);
-    int[] dataSplits = builtSplitArray(r, nDataSteps, ciphertext.length);
-
-    if (r.nextBoolean()) {
-      // Half of the time, exercise a doFinal() with no new input data
-      dataSplits[dataSplits.length - 1] = ciphertext.length;
-    }
-
-    int prevPtr = 0;
-    for (int i = 0; i < aadSplits.length; i++) {
-      applyAAD(r, amzCipherDecrypt, aadData, prevPtr, aadSplits[i]);
-      prevPtr = aadSplits[i];
-    }
-    applyAAD(r, amzCipherDecrypt, aadData, aadSplits[aadSplits.length - 1], aadData.length);
-
-    ByteArrayOutputStream baos = new ByteArrayOutputStream();
-
-    prevPtr = 0;
-    for (int i = 0; i < dataSplits.length; i++) {
-      applyDecryptUpdate(baos, r, amzCipherDecrypt, ciphertext, prevPtr, dataSplits[i]);
-      prevPtr = dataSplits[i];
-    }
-
-    applyDoFinal(baos, r, amzCipherDecrypt, ciphertext, prevPtr);
-
-    return baos.toByteArray();
-  }
-
-  private void applyDoFinal(
-      ByteArrayOutputStream baos, Random r, Cipher cipher, byte[] ciphertext, int start)
-      throws Exception {
-    if (r.nextBoolean()) {
-      applyDecryptUpdate(baos, r, cipher, ciphertext, start, ciphertext.length);
-      baos.write(cipher.doFinal());
-      return;
-    }
-
-    int length = ciphertext.length - start;
-
-    switch (r.nextInt(4)) {
-      case 0:
-        baos.write(cipher.doFinal(ciphertext, start, length));
-        break;
-      case 1:
-        baos.write(cipher.doFinal(Arrays.copyOfRange(ciphertext, start, ciphertext.length)));
-        break;
-      case 2:
-        {
-          int offset = r.nextInt(8);
-          byte[] tmp = new byte[cipher.getOutputSize(length) + offset];
-          int actualLength = cipher.doFinal(ciphertext, start, length, tmp, offset);
-          baos.write(tmp, offset, actualLength);
-          break;
-        }
-      case 3:
-        {
-          int resultSize = cipher.getOutputSize(length);
-          ByteBuffer input = mungeBuffer(r, true, ciphertext, start, length);
-          ByteBuffer output = mungeBuffer(r, false, new byte[resultSize], 0, resultSize);
-
-          cipher.doFinal(input, output);
-          assertByteBufferEmpty(input);
-
-          output.flip();
-
-          Channels.newChannel(baos).write(output);
-          break;
-        }
-    }
-  }
-
-  private void applyDecryptUpdate(
-      ByteArrayOutputStream baos, Random r, Cipher cipher, byte[] ciphertext, int start, int end)
-      throws Exception {
-    int length = end - start;
-
-    switch (r.nextInt(4)) {
-      case 0:
-        baos.write(nullToEmpty(cipher.update(ciphertext, start, length)));
-        break;
-      case 1:
-        baos.write(nullToEmpty(cipher.update(Arrays.copyOfRange(ciphertext, start, end))));
-        break;
-      case 2:
-        {
-          int offset = r.nextInt(8);
-          byte[] tmp = new byte[cipher.getOutputSize(length) + offset];
-          int actualLength = cipher.update(ciphertext, start, length, tmp, offset);
-          baos.write(tmp, offset, actualLength);
-          break;
-        }
-      case 3:
-        {
-          int resultSize = cipher.getOutputSize(length);
-          if (resultSize < 0) {
-            cipher.getOutputSize(length);
-          }
-          ByteBuffer input = mungeBuffer(r, true, ciphertext, start, length);
-          ByteBuffer output = mungeBuffer(r, false, new byte[resultSize], 0, resultSize);
-
-          cipher.update(input, output);
           assertByteBufferEmpty(input);
 
           output.flip();
@@ -880,7 +538,6 @@
     }
   }
 
->>>>>>> 41145986
   private ByteBuffer mungeBuffer(
       Random r, boolean readOnlyAllowed, byte[] data, int start, int length) {
     ByteBuffer buf;
@@ -938,13 +595,9 @@
         nativeOutput
             ? ByteBuffer.allocate(cipher.getOutputSize(finalData.remaining()))
             : ByteBuffer.allocateDirect(cipher.getOutputSize(finalData.remaining()));
-<<<<<<< HEAD
-    cipher.doFinal(finalData.duplicate(), out);
-=======
     final ByteBuffer workingBuf = finalData.duplicate();
     cipher.doFinal(workingBuf, out);
     assertByteBufferEmpty(workingBuf);
->>>>>>> 41145986
     out.flip();
     Channels.newChannel(ciphertextStream).write(out);
   }
@@ -968,8 +621,6 @@
 
     return isReadOnly ? buf.asReadOnlyBuffer() : buf;
   }
-<<<<<<< HEAD
-=======
 
   private static void assertByteBufferEmpty(final ByteBuffer buff) {
     assertEquals(
@@ -977,5 +628,4 @@
         buff.position(),
         "ByteBuffer has remaining data when it should all be processed.");
   }
->>>>>>> 41145986
 }