// Copyright Amazon.com Inc. or its affiliates. All Rights Reserved.
// SPDX-License-Identifier: Apache-2.0
#include "buffer.h"
#include "env.h"
#include "generated-headers.h"
#include "keyutils.h"
#include "util.h"
#include <openssl/err.h>
#include <openssl/evp.h>
#include <openssl/rsa.h>
#include <vector>

using namespace AmazonCorrettoCryptoProvider;

namespace {

typedef int (*EVP_GENERIC_UPDATE_t)(EVP_MD_CTX* ctx, const void* d, size_t cnt);

// Wrapper methods so we can pass pointers to them as EVP_DigestSignUpdate and
// EVP_DigestVerifyUpdate are actually macros so we can't get function pointers
// to them.
int digestSignUpdate(EVP_MD_CTX* ctx, const void* d, size_t cnt) { return EVP_DigestSignUpdate(ctx, d, cnt); }

int digestVerifyUpdate(EVP_MD_CTX* ctx, const void* d, size_t cnt) { return EVP_DigestVerifyUpdate(ctx, d, cnt); }

bool configurePadding(raii_env& env, EVP_PKEY_CTX* pctx, int paddingType, const EVP_MD* mgfMd, int pssSaltLen)
{
    if (EVP_PKEY_CTX_set_rsa_padding(pctx, paddingType) <= 0) {
        throw_openssl("Unable to set padding");
    }

    switch (paddingType) {
    case RSA_PKCS1_PADDING:
        // No additional configuration needed
        break;
    case RSA_PKCS1_PSS_PADDING:
        // Handle PSS configuration if present
        if (EVP_PKEY_CTX_set_rsa_pss_saltlen(pctx, pssSaltLen) <= 0) {
            throw_openssl("Unable to set salt len");
        }

        if (mgfMd != nullptr) {
            if (EVP_PKEY_CTX_set_rsa_mgf1_md(pctx, mgfMd) <= 0) {
                throw_openssl("Unable to set MGF digest");
            }
        }
        break;
    default:
        throw_java_ex(EX_RUNTIME_CRYPTO, "Unexpected padding type");
    }

    return true;
}

bool initializeContext(raii_env& env,
    EvpKeyContext* ctx,
    bool signMode,
    EVP_PKEY* pKey,
    const EVP_MD* md,
    jint paddingType,
    const EVP_MD* mgfMdPtr,
<<<<<<< HEAD
    jint pssSaltLen)
=======
    jint pssSaltLen,
    bool preHash)
>>>>>>> 41145986
{
    EVP_PKEY_CTX* pctx; // Logically owned by the ctx so doesn't need to be freed separately

    EVP_PKEY_up_ref(pKey);
    ctx->setKey(pKey);

#if defined(FIPS_BUILD) && !defined(EXPERIMENTAL_FIPS_BUILD)
    if (md != nullptr || EVP_PKEY_id(pKey) == EVP_PKEY_ED25519) {
#else
    if (md != nullptr || EVP_PKEY_id(pKey) == EVP_PKEY_ED25519 || (EVP_PKEY_id(pKey) == EVP_PKEY_PQDSA && !preHash)) {
#endif
        if (!ctx->setDigestCtx(EVP_MD_CTX_create())) {
            throw_openssl("Unable to create MD_CTX");
        }

        int result;
        if (signMode) {
            result = EVP_DigestSignInit(ctx->getDigestCtx(), &pctx, md, NULL, ctx->getKey());
        } else {
            result = EVP_DigestVerifyInit(ctx->getDigestCtx(), &pctx, md, NULL, ctx->getKey());
        }
        if (result != 1) {
            throw_openssl("Unable to initialize signature");
        }
    } else {
        pctx = ctx->setKeyCtx(EVP_PKEY_CTX_new(ctx->getKey(), NULL));
        if (!pctx) {
            throw_openssl("Unable to create PKEY_CTX");
        }

        int result;
        if (signMode) {
            result = EVP_PKEY_sign_init(ctx->getKeyCtx());
        } else {
            result = EVP_PKEY_verify_init(ctx->getKeyCtx());
        }

        if (result <= 0) {
            throw_openssl("Unable to initialize raw sign/verify context");
        }
    }

    if (EVP_PKEY_base_id(ctx->getKey()) == EVP_PKEY_RSA) {
        if (!configurePadding(env, pctx, paddingType, mgfMdPtr, pssSaltLen)) {
            throw_openssl("Unable to configure padding");
        }
    }

    return true;
}

void update(raii_env& env, EvpKeyContext* ctx, EVP_GENERIC_UPDATE_t func, java_buffer messageBuf)
{
    if (!ctx) {
        throw_java_ex(EX_NPE, "Null context");
    }

    if (!ctx->getDigestCtx()) {
        throw_java_ex(EX_ILLEGAL_STATE, "Tried to perform incremental updates on a raw signature context");
    }

    jni_borrow message(env, messageBuf, "message");

    int result = (*func)(ctx->getDigestCtx(), message.data(), message.len());
    if (!result) {
        throw_openssl("Unable to update signature");
    }
}

void arrayUpdate(
    JNIEnv* pEnv, EvpKeyContext* ctx, EVP_GENERIC_UPDATE_t func, jbyteArray messageArray, jint offset, jint length)
{
    try {
        raii_env env(pEnv);
        update(env, ctx, func, java_buffer::from_array(env, messageArray, offset, length));
    } catch (java_ex& ex) {
        ex.throw_to_java(pEnv);
    }
}

void bufferUpdate(JNIEnv* pEnv, EvpKeyContext* ctx, EVP_GENERIC_UPDATE_t func, jobject messageDirectBuf)
{
    try {
        raii_env env(pEnv);
        update(env, ctx, func, java_buffer::from_direct(env, messageDirectBuf));
    } catch (java_ex& ex) {
        ex.throw_to_java(pEnv);
    }
}

} // Anonymous namespace

JNIEXPORT jlong JNICALL Java_com_amazon_corretto_crypto_provider_EvpSignature_signStart(JNIEnv* pEnv,
    jclass,
    jlong pKey,
    jlong mdPtr,
    jint paddingType,
    jlong mgfMdPtr,
    jint pssSaltLen,
    jbyteArray message,
    jint offset,
    jint length)
{
    try {
        raii_env env(pEnv);

        EvpKeyContext ctx;

        initializeContext(env, &ctx,
            true, // true->sign
            reinterpret_cast<EVP_PKEY*>(pKey), reinterpret_cast<const EVP_MD*>(mdPtr), paddingType,
<<<<<<< HEAD
            reinterpret_cast<const EVP_MD*>(mgfMdPtr), pssSaltLen);
        update(env, &ctx, digestSignUpdate, java_buffer::from_array(env, message, offset, length));
=======
            reinterpret_cast<const EVP_MD*>(mgfMdPtr), pssSaltLen, false);
>>>>>>> 41145986

        update(env, &ctx, digestSignUpdate, java_buffer::from_array(env, message, offset, length));
        return reinterpret_cast<jlong>(ctx.moveToHeap());
    } catch (java_ex& ex) {
        ex.throw_to_java(pEnv);
        return 0;
    }
}

JNIEXPORT jlong JNICALL Java_com_amazon_corretto_crypto_provider_EvpSignature_signStartBuffer(
    JNIEnv* pEnv, jclass, jlong pKey, jlong mdPtr, jint paddingType, jlong mgfMdPtr, jint pssSaltLen, jobject message)
{
    try {
        raii_env env(pEnv);

        EvpKeyContext ctx;

        initializeContext(env, &ctx,
            true, // true->sign
            reinterpret_cast<EVP_PKEY*>(pKey), reinterpret_cast<const EVP_MD*>(mdPtr), paddingType,
<<<<<<< HEAD
            reinterpret_cast<const EVP_MD*>(mgfMdPtr), pssSaltLen);
=======
            reinterpret_cast<const EVP_MD*>(mgfMdPtr), pssSaltLen, false);
>>>>>>> 41145986
        update(env, &ctx, digestSignUpdate, java_buffer::from_direct(env, message));

        return reinterpret_cast<jlong>(ctx.moveToHeap());
    } catch (java_ex& ex) {
        ex.throw_to_java(pEnv);
        return 0;
    }
}

JNIEXPORT jlong JNICALL Java_com_amazon_corretto_crypto_provider_EvpSignature_verifyStart(JNIEnv* pEnv,
    jclass,
    jlong pKey,
    jlong mdPtr,
    jint paddingType,
    jlong mgfMdPtr,
    jint pssSaltLen,
    jbyteArray message,
    jint offset,
    jint length)
{
    try {
        raii_env env(pEnv);

        EvpKeyContext ctx;

        initializeContext(env, &ctx,
            false, // false->verify
            reinterpret_cast<EVP_PKEY*>(pKey), reinterpret_cast<const EVP_MD*>(mdPtr), paddingType,
<<<<<<< HEAD
            reinterpret_cast<const EVP_MD*>(mgfMdPtr), pssSaltLen);
=======
            reinterpret_cast<const EVP_MD*>(mgfMdPtr), pssSaltLen, false);
>>>>>>> 41145986
        update(env, &ctx, digestVerifyUpdate, java_buffer::from_array(env, message, offset, length));

        return reinterpret_cast<jlong>(ctx.moveToHeap());
    } catch (java_ex& ex) {
        ex.throw_to_java(pEnv);
        return 0;
    }
}

JNIEXPORT jlong JNICALL Java_com_amazon_corretto_crypto_provider_EvpSignature_verifyStartBuffer(
    JNIEnv* pEnv, jclass, jlong pKey, jlong mdPtr, jint paddingType, jlong mgfMdPtr, jint pssSaltLen, jobject message)
{
    try {
        raii_env env(pEnv);

        EvpKeyContext ctx;

        initializeContext(env, &ctx,
            false, // false->verify
            reinterpret_cast<EVP_PKEY*>(pKey), reinterpret_cast<const EVP_MD*>(mdPtr), paddingType,
<<<<<<< HEAD
            reinterpret_cast<const EVP_MD*>(mgfMdPtr), pssSaltLen);
=======
            reinterpret_cast<const EVP_MD*>(mgfMdPtr), pssSaltLen, false);
>>>>>>> 41145986
        update(env, &ctx, digestVerifyUpdate, java_buffer::from_direct(env, message));

        return reinterpret_cast<jlong>(ctx.moveToHeap());
    } catch (java_ex& ex) {
        ex.throw_to_java(pEnv);
        return 0;
    }
}

JNIEXPORT void JNICALL Java_com_amazon_corretto_crypto_provider_EvpSignature_signUpdate(
    JNIEnv* pEnv, jclass, jlong ctxPtr, jbyteArray message, jint offset, jint length)
{
    arrayUpdate(pEnv, reinterpret_cast<EvpKeyContext*>(ctxPtr), digestSignUpdate, message, offset, length);
}

JNIEXPORT void JNICALL Java_com_amazon_corretto_crypto_provider_EvpSignature_signUpdateBuffer(
    JNIEnv* pEnv, jclass, jlong ctxPtr, jobject message)
{
    bufferUpdate(pEnv, reinterpret_cast<EvpKeyContext*>(ctxPtr), digestSignUpdate, message);
}

JNIEXPORT void JNICALL Java_com_amazon_corretto_crypto_provider_EvpSignature_verifyUpdate(
    JNIEnv* pEnv, jclass, jlong ctxPtr, jbyteArray message, jint offset, jint length)
{
    arrayUpdate(pEnv, reinterpret_cast<EvpKeyContext*>(ctxPtr), digestVerifyUpdate, message, offset, length);
}

JNIEXPORT void JNICALL Java_com_amazon_corretto_crypto_provider_EvpSignature_verifyUpdateBuffer(
    JNIEnv* pEnv, jclass, jlong ctxPtr, jobject message)
{
    bufferUpdate(pEnv, reinterpret_cast<EvpKeyContext*>(ctxPtr), digestVerifyUpdate, message);
}

/*
 * Class:     com_amazon_corretto_crypto_provider_EvpSignature
 * Method:    sign
 * Signature: ([BILjava/lang/String;I[B)[B
 */
JNIEXPORT jbyteArray JNICALL Java_com_amazon_corretto_crypto_provider_EvpSignature_sign(JNIEnv* pEnv,
    jclass clazz,
    jlong pKey,
    jlong mdPtr,
    jint paddingType,
    jlong mgfMdPtr,
    jint pssSaltLen,
    jbyteArray message,
    jint offset,
    jint length)
{
    jlong ctx = Java_com_amazon_corretto_crypto_provider_EvpSignature_signStart(
        pEnv, clazz, pKey, mdPtr, paddingType, mgfMdPtr, pssSaltLen, message, offset, length);

    if (unlikely(pEnv->ExceptionCheck())) {
        return NULL;
    }

    return Java_com_amazon_corretto_crypto_provider_EvpSignature_signFinish(pEnv, clazz, ctx);
}

JNIEXPORT jboolean JNICALL Java_com_amazon_corretto_crypto_provider_EvpSignature_verifyFinish(
    JNIEnv* pEnv, jclass, jlong ctxPtr, jbyteArray signature, jint sigOff, jint sigLen)
{
    EvpKeyContext* ctx = reinterpret_cast<EvpKeyContext*>(ctxPtr);

    try {
        raii_env env(pEnv);

        if (!ctxPtr) {
            throw_java_ex(EX_NPE, "Null context");
        }

        int keyType = EVP_PKEY_base_id(ctx->getKey());
        // might throw
        java_buffer signatureBuf = java_buffer::from_array(env, signature, sigOff, sigLen);
        jni_borrow sigBorrow(env, signatureBuf, "signature");

        int result = EVP_DigestVerifyFinal(ctx->getDigestCtx(), sigBorrow.data(), sigBorrow.len());

        delete ctx;

        if (likely(result == 1)) {
            return true;
        } else {
            unsigned long errorCode = drainOpensslErrors();

            // Mismatched signatures are not an error case, so return false
            // instead of throwing per JCA convention.
            if (ECDSA_R_MISMATCHED_SIGNATURE == (errorCode & ECDSA_R_MISMATCHED_SIGNATURE)
                || RSA_R_MISMATCHED_SIGNATURE == (errorCode & RSA_R_MISMATCHED_SIGNATURE)) {
                return false;
            }

            // JCA/JCA requires us to try to throw an exception on corrupted signatures, but only if it isn't an RSA
            // signature
            if (errorCode != 0 && keyType != EVP_PKEY_RSA) {
                throw_java_ex(
                    EX_SIGNATURE_EXCEPTION, formatOpensslError(errorCode, "Unknown error verifying signature"));
            }

            return false;
        }
    } catch (java_ex& ex) {
        ex.throw_to_java(pEnv);
        return false;
    }
}

JNIEXPORT jbyteArray JNICALL Java_com_amazon_corretto_crypto_provider_EvpSignature_signFinish(
    JNIEnv* pEnv, jclass, jlong ctxPtr)
{
    EvpKeyContext* ctx = reinterpret_cast<EvpKeyContext*>(ctxPtr);
    jbyteArray signature = NULL;

    try {
        raii_env env(pEnv);

        if (!ctx) {
            throw_java_ex(EX_NPE, "Null context");
        }

        size_t sigLength = 0;
        std::vector<uint8_t, SecureAlloc<uint8_t> > tmpSig;

        if (!EVP_DigestSignFinal(ctx->getDigestCtx(), NULL, &sigLength)) {
            throw_openssl("Unable to get signature length");
        }

        tmpSig.resize(sigLength);

        if (!EVP_DigestSignFinal(ctx->getDigestCtx(), &tmpSig[0], &sigLength)) {
            // If signature fails due to sizing concerns, give an informative exception
            const uint32_t lastErr = ERR_peek_last_error();
            if ((lastErr & RSA_R_DATA_TOO_LARGE_FOR_KEY_SIZE) == RSA_R_DATA_TOO_LARGE_FOR_KEY_SIZE
                || (lastErr & RSA_R_DIGEST_TOO_BIG_FOR_RSA_KEY) == RSA_R_DIGEST_TOO_BIG_FOR_RSA_KEY) {
                drainOpensslErrors();
                throw_java_ex(EX_SIGNATURE_EXCEPTION, formatOpensslError(lastErr, "UNUSED"));
            } else {
                throw_openssl("Unable to sign");
            }
        }

        if (!(signature = env->NewByteArray(sigLength))) {
            throw_java_ex(EX_OOM, "Unable to allocate signature array");
        }
        // This may throw, if it does we'll just keep the exception state as we return.
        env->SetByteArrayRegion(signature, 0, sigLength, (jbyte*)&tmpSig[0]);

        delete ctx;
    } catch (java_ex& ex) {
        ex.throw_to_java(pEnv);
    }

    return signature;
}

/*
 * Class:     com_amazon_corretto_crypto_provider_EvpSignature
 * Method:    verify
 * Signature: ([BILjava/lang/String;I[B[B)Z
 */
JNIEXPORT jboolean JNICALL Java_com_amazon_corretto_crypto_provider_EvpSignature_verify(JNIEnv* pEnv,
    jclass clazz,
    jlong pKey,
    jlong mdPtr,
    jint paddingType,
    jlong mgfMdPtr,
    jint pssSaltLen,
    jbyteArray message,
    jint offset,
    jint length,
    jbyteArray signature,
    jint sigOff,
    jint sigLen)
{
    jlong ctx = Java_com_amazon_corretto_crypto_provider_EvpSignature_verifyStart(
        pEnv, clazz, pKey, mdPtr, paddingType, mgfMdPtr, pssSaltLen, message, offset, length);

    if (unlikely(pEnv->ExceptionCheck())) {
        return false;
    }

    return Java_com_amazon_corretto_crypto_provider_EvpSignature_verifyFinish(
        pEnv, clazz, ctx, signature, sigOff, sigLen);
}

JNIEXPORT void JNICALL Java_com_amazon_corretto_crypto_provider_EvpSignatureBase_destroyContext(
    JNIEnv*, jclass, jlong ctxPtr)
{
    delete reinterpret_cast<EvpKeyContext*>(ctxPtr);
}

JNIEXPORT jbyteArray JNICALL Java_com_amazon_corretto_crypto_provider_EvpSignatureRaw_signRaw(JNIEnv* pEnv,
    jclass clazz,
    jlong pKey,
    jint paddingType,
<<<<<<< HEAD
=======
    jboolean preHash,
>>>>>>> 41145986
    jlong mgfMdPtr,
    jint pssSaltLen,
    jbyteArray messageArr,
    jint offset,
    jint length)
{
    try {
        raii_env env(pEnv);
        java_buffer messageBuf = java_buffer::from_array(env, messageArr, offset, length);

        EvpKeyContext ctx;
        initializeContext(env, &ctx,
            true, // true->sign
            reinterpret_cast<EVP_PKEY*>(pKey),
            nullptr, // No message digest
<<<<<<< HEAD
            paddingType, reinterpret_cast<const EVP_MD*>(mgfMdPtr), pssSaltLen);
=======
            paddingType, reinterpret_cast<const EVP_MD*>(mgfMdPtr), pssSaltLen, preHash);
>>>>>>> 41145986

        std::vector<uint8_t, SecureAlloc<uint8_t> > signature;
        size_t sigLength;

        int keyType = EVP_PKEY_id(reinterpret_cast<EVP_PKEY*>(pKey));

#if defined(FIPS_BUILD) && !defined(EXPERIMENTAL_FIPS_BUILD)
        if (keyType == EVP_PKEY_ED25519) {
#else
        if (keyType == EVP_PKEY_ED25519 || (keyType == EVP_PKEY_PQDSA && !preHash)) {
#endif
            jni_borrow message(env, messageBuf, "message");

            if (!EVP_DigestSign(ctx.getDigestCtx(), NULL, &sigLength, message.data(), message.len())) {
                throw_openssl("Signature failed");
            }

            signature.resize(sigLength);

            if (!EVP_DigestSign(ctx.getDigestCtx(), &signature[0], &sigLength, message.data(), message.len())) {
                throw_openssl("Signature failed");
            }

            signature.resize(sigLength);
        } else {
            jni_borrow message(env, messageBuf, "message");

            if (EVP_PKEY_sign(ctx.getKeyCtx(), NULL, &sigLength, message.data(), message.len()) <= 0) {
                throw_openssl("Signature failed");
            }

            signature.resize(sigLength);

            if (EVP_PKEY_sign(ctx.getKeyCtx(), &signature[0], &sigLength, message.data(), message.len()) <= 0) {
                throw_openssl("Signature failed");
            }

            if (signature.size() < sigLength) {
                pEnv->FatalError("Unexpected buffer overflow");
            }

            signature.resize(sigLength);
        }
        return vecToArray(env, signature);
    } catch (java_ex& ex) {
        ex.throw_to_java(pEnv);
        return NULL;
    }
}

JNIEXPORT jboolean JNICALL Java_com_amazon_corretto_crypto_provider_EvpSignatureRaw_verifyRaw(JNIEnv* pEnv,
    jclass clazz,
    jlong pKey,
    jint paddingType,
<<<<<<< HEAD
=======
    jboolean preHash,
>>>>>>> 41145986
    jlong mgfMdPtr,
    jint pssSaltLen,
    jbyteArray messageArr,
    jint offset,
    jint length,
    jbyteArray signatureArr,
    jint sigOff,
    jint sigLen)
{
    try {
        raii_env env(pEnv);
        java_buffer messageBuf = java_buffer::from_array(env, messageArr, offset, length);
        java_buffer signatureBuf = java_buffer::from_array(env, signatureArr, sigOff, sigLen);

        EvpKeyContext ctx;
        initializeContext(env, &ctx,
            false, // false->verify
            reinterpret_cast<EVP_PKEY*>(pKey),
            nullptr, // no message digest
<<<<<<< HEAD
            paddingType, reinterpret_cast<const EVP_MD*>(mgfMdPtr), pssSaltLen);
=======
            paddingType, reinterpret_cast<const EVP_MD*>(mgfMdPtr), pssSaltLen, preHash);
>>>>>>> 41145986

        jni_borrow message(env, messageBuf, "message");
        jni_borrow signature(env, signatureBuf, "signature");

        int ret;
        int keyType = EVP_PKEY_id(reinterpret_cast<EVP_PKEY*>(pKey));
#if defined(FIPS_BUILD) && !defined(EXPERIMENTAL_FIPS_BUILD)
        if (keyType == EVP_PKEY_ED25519) {
#else
        if (keyType == EVP_PKEY_ED25519 || (keyType == EVP_PKEY_PQDSA && !preHash)) {
#endif
            ret = EVP_DigestVerify(
                ctx.getDigestCtx(), signature.data(), signature.len(), message.data(), message.len());
        } else {
            ret = EVP_PKEY_verify(ctx.getKeyCtx(), signature.data(), signature.len(), message.data(), message.len());
        }

        if (likely(ret == 1)) {
            return true;
        } else {
            unsigned long errorCode = drainOpensslErrors();

            // Mismatched signatures are not an error case, so return false
            // instead of throwing per JCA convention.
            if (ECDSA_R_MISMATCHED_SIGNATURE == (errorCode & ECDSA_R_MISMATCHED_SIGNATURE)
<<<<<<< HEAD
                || RSA_R_MISMATCHED_SIGNATURE == (errorCode & RSA_R_MISMATCHED_SIGNATURE)) {
=======
                || RSA_R_MISMATCHED_SIGNATURE == (errorCode & RSA_R_MISMATCHED_SIGNATURE)
                || EVP_R_INVALID_SIGNATURE == (errorCode & EVP_R_INVALID_SIGNATURE)) {
>>>>>>> 41145986
                return false;
            }

            // JCA/JCA requires us to try to throw an exception on corrupted signatures, but only if it isn't an RSA
            // signature
            if (errorCode != 0 && EVP_PKEY_base_id(ctx.getKey()) != EVP_PKEY_RSA) {
                throw_java_ex(
                    EX_SIGNATURE_EXCEPTION, formatOpensslError(errorCode, "Unknown error verifying signature"));
            }

            return false;
        }
    } catch (java_ex& ex) {
        ex.throw_to_java(pEnv);
        return false;
    }
}<|MERGE_RESOLUTION|>--- conflicted
+++ resolved
@@ -59,12 +59,8 @@
     const EVP_MD* md,
     jint paddingType,
     const EVP_MD* mgfMdPtr,
-<<<<<<< HEAD
-    jint pssSaltLen)
-=======
     jint pssSaltLen,
     bool preHash)
->>>>>>> 41145986
 {
     EVP_PKEY_CTX* pctx; // Logically owned by the ctx so doesn't need to be freed separately
 
@@ -176,12 +172,7 @@
         initializeContext(env, &ctx,
             true, // true->sign
             reinterpret_cast<EVP_PKEY*>(pKey), reinterpret_cast<const EVP_MD*>(mdPtr), paddingType,
-<<<<<<< HEAD
-            reinterpret_cast<const EVP_MD*>(mgfMdPtr), pssSaltLen);
-        update(env, &ctx, digestSignUpdate, java_buffer::from_array(env, message, offset, length));
-=======
             reinterpret_cast<const EVP_MD*>(mgfMdPtr), pssSaltLen, false);
->>>>>>> 41145986
 
         update(env, &ctx, digestSignUpdate, java_buffer::from_array(env, message, offset, length));
         return reinterpret_cast<jlong>(ctx.moveToHeap());
@@ -202,11 +193,7 @@
         initializeContext(env, &ctx,
             true, // true->sign
             reinterpret_cast<EVP_PKEY*>(pKey), reinterpret_cast<const EVP_MD*>(mdPtr), paddingType,
-<<<<<<< HEAD
-            reinterpret_cast<const EVP_MD*>(mgfMdPtr), pssSaltLen);
-=======
             reinterpret_cast<const EVP_MD*>(mgfMdPtr), pssSaltLen, false);
->>>>>>> 41145986
         update(env, &ctx, digestSignUpdate, java_buffer::from_direct(env, message));
 
         return reinterpret_cast<jlong>(ctx.moveToHeap());
@@ -235,11 +222,7 @@
         initializeContext(env, &ctx,
             false, // false->verify
             reinterpret_cast<EVP_PKEY*>(pKey), reinterpret_cast<const EVP_MD*>(mdPtr), paddingType,
-<<<<<<< HEAD
-            reinterpret_cast<const EVP_MD*>(mgfMdPtr), pssSaltLen);
-=======
             reinterpret_cast<const EVP_MD*>(mgfMdPtr), pssSaltLen, false);
->>>>>>> 41145986
         update(env, &ctx, digestVerifyUpdate, java_buffer::from_array(env, message, offset, length));
 
         return reinterpret_cast<jlong>(ctx.moveToHeap());
@@ -260,11 +243,7 @@
         initializeContext(env, &ctx,
             false, // false->verify
             reinterpret_cast<EVP_PKEY*>(pKey), reinterpret_cast<const EVP_MD*>(mdPtr), paddingType,
-<<<<<<< HEAD
-            reinterpret_cast<const EVP_MD*>(mgfMdPtr), pssSaltLen);
-=======
             reinterpret_cast<const EVP_MD*>(mgfMdPtr), pssSaltLen, false);
->>>>>>> 41145986
         update(env, &ctx, digestVerifyUpdate, java_buffer::from_direct(env, message));
 
         return reinterpret_cast<jlong>(ctx.moveToHeap());
@@ -460,10 +439,7 @@
     jclass clazz,
     jlong pKey,
     jint paddingType,
-<<<<<<< HEAD
-=======
     jboolean preHash,
->>>>>>> 41145986
     jlong mgfMdPtr,
     jint pssSaltLen,
     jbyteArray messageArr,
@@ -479,11 +455,7 @@
             true, // true->sign
             reinterpret_cast<EVP_PKEY*>(pKey),
             nullptr, // No message digest
-<<<<<<< HEAD
-            paddingType, reinterpret_cast<const EVP_MD*>(mgfMdPtr), pssSaltLen);
-=======
             paddingType, reinterpret_cast<const EVP_MD*>(mgfMdPtr), pssSaltLen, preHash);
->>>>>>> 41145986
 
         std::vector<uint8_t, SecureAlloc<uint8_t> > signature;
         size_t sigLength;
@@ -538,10 +510,7 @@
     jclass clazz,
     jlong pKey,
     jint paddingType,
-<<<<<<< HEAD
-=======
     jboolean preHash,
->>>>>>> 41145986
     jlong mgfMdPtr,
     jint pssSaltLen,
     jbyteArray messageArr,
@@ -561,11 +530,7 @@
             false, // false->verify
             reinterpret_cast<EVP_PKEY*>(pKey),
             nullptr, // no message digest
-<<<<<<< HEAD
-            paddingType, reinterpret_cast<const EVP_MD*>(mgfMdPtr), pssSaltLen);
-=======
             paddingType, reinterpret_cast<const EVP_MD*>(mgfMdPtr), pssSaltLen, preHash);
->>>>>>> 41145986
 
         jni_borrow message(env, messageBuf, "message");
         jni_borrow signature(env, signatureBuf, "signature");
@@ -591,12 +556,8 @@
             // Mismatched signatures are not an error case, so return false
             // instead of throwing per JCA convention.
             if (ECDSA_R_MISMATCHED_SIGNATURE == (errorCode & ECDSA_R_MISMATCHED_SIGNATURE)
-<<<<<<< HEAD
-                || RSA_R_MISMATCHED_SIGNATURE == (errorCode & RSA_R_MISMATCHED_SIGNATURE)) {
-=======
                 || RSA_R_MISMATCHED_SIGNATURE == (errorCode & RSA_R_MISMATCHED_SIGNATURE)
                 || EVP_R_INVALID_SIGNATURE == (errorCode & EVP_R_INVALID_SIGNATURE)) {
->>>>>>> 41145986
                 return false;
             }
 
