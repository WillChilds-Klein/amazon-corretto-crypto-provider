// Copyright Amazon.com Inc. or its affiliates. All Rights Reserved.
// SPDX-License-Identifier: Apache-2.0
package com.amazon.corretto.crypto.provider.test;

import static com.amazon.corretto.crypto.provider.test.TestUtil.NATIVE_PROVIDER;
import static org.junit.jupiter.api.Assertions.assertEquals;
import static org.junit.jupiter.api.Assertions.assertNotEquals;

import java.security.AlgorithmParameters;
import java.security.KeyPairGenerator;
import java.security.Provider;
import java.security.SecureRandom;
import java.security.Security;
import java.util.HashSet;
import java.util.Set;
import javax.crypto.KeyGenerator;
import javax.net.ssl.SSLContext;

/**
 * This is a special stand-alone test case which asserts that AmazonCorrettoCryptoProvider is
<<<<<<< HEAD
 * installed as the highest priority provider and is functional.
=======
 * installed as the highest priority provider, has expected default behavior (the unit test suite is
 * not necessarily configured with ACCP's defaults), and is functional.
>>>>>>> 41145986
 */
public final class SecurityPropertyTester {
  public static void main(String[] args) throws Exception {
    NATIVE_PROVIDER.assertHealthy();
    final boolean fipsMode = Boolean.getBoolean("FIPS");
    System.out.println("FIPS? " + NATIVE_PROVIDER.isFips());
    assertEquals(fipsMode, NATIVE_PROVIDER.isFips());

    final Provider provider = Security.getProviders()[0];
    assertEquals(NATIVE_PROVIDER.getName(), provider.getName());

    // Ensure that TLS works as expected
    SSLContext.getInstance("TLS"); // Throws exception on problem

    // Ensure that ACCP isn't configured to provide EC parameters by defualt
    assertNotEquals(
        NATIVE_PROVIDER.getName(), AlgorithmParameters.getInstance("EC").getProvider().getName());

    // We know that Java has the SunEC provider which can generate EC keys.
    // We try to grab it to show that the nothing interfered with proper provider loading.
    @SuppressWarnings("unused")
    KeyPairGenerator kpg = KeyPairGenerator.getInstance("EC", "SunEC");

    final SecureRandom strongRng = SecureRandom.getInstanceStrong();
    assertEquals(NATIVE_PROVIDER.getName(), new SecureRandom().getProvider().getName());
    assertEquals(NATIVE_PROVIDER.getName(), strongRng.getProvider().getName());

    // Ensure that we can successfully generate an AES key, regardless of FIPS
    // mode or whether ACCP registers a SecureRandom implementation.
    KeyGenerator aesKeyGen = KeyGenerator.getInstance("AES");
    assertEquals(NATIVE_PROVIDER.getName(), aesKeyGen.getProvider().getName());
    aesKeyGen.generateKey();

    // Also ensure that nothing shows up twice
    Set<String> names = new HashSet<>();
    for (Provider p : Security.getProviders()) {
      if (!names.add(p.getName())) {
        throw new AssertionError("Duplicate found for " + p.getName());
      }
    }
  }

  private SecurityPropertyTester() {
    // Prevent instantiation
  }
}<|MERGE_RESOLUTION|>--- conflicted
+++ resolved
@@ -18,12 +18,8 @@
 
 /**
  * This is a special stand-alone test case which asserts that AmazonCorrettoCryptoProvider is
-<<<<<<< HEAD
- * installed as the highest priority provider and is functional.
-=======
  * installed as the highest priority provider, has expected default behavior (the unit test suite is
  * not necessarily configured with ACCP's defaults), and is functional.
->>>>>>> 41145986
  */
 public final class SecurityPropertyTester {
   public static void main(String[] args) throws Exception {
