--- conflicted
+++ resolved
@@ -28,11 +28,7 @@
 
 using namespace AmazonCorrettoCryptoProvider;
 
-<<<<<<< HEAD
-static void initContext(raii_env& env, raii_cipher_ctx& ctx, jint opMode, java_buffer key, java_buffer iv)
-=======
 static void initContext(raii_env& env, raii_cipher_ctx& ctx, jint opMode, java_buffer& key, java_buffer& iv)
->>>>>>> 41145986
 {
     const EVP_CIPHER* cipher;
 
@@ -70,8 +66,6 @@
     }
 }
 
-<<<<<<< HEAD
-=======
 static void initializeContext(raii_env& env,
     jlong ctxPtr,
     raii_cipher_ctx& ctx,
@@ -109,7 +103,6 @@
     }
 }
 
->>>>>>> 41145986
 static int updateLoop(raii_env& env, java_buffer out, java_buffer in, EVP_CIPHER_CTX* ctx)
 {
     int total_output = 0;
@@ -189,10 +182,7 @@
 JNIEXPORT int JNICALL Java_com_amazon_corretto_crypto_provider_AesGcmSpi_oneShotEncrypt(JNIEnv* pEnv,
     jclass,
     jlong ctxPtr,
-<<<<<<< HEAD
-=======
     jboolean sameKey,
->>>>>>> 41145986
     jlongArray ctxOut,
     jbyteArray inputArray,
     jint inoffset,
@@ -232,34 +222,8 @@
     }
 }
 
-<<<<<<< HEAD
-JNIEXPORT void JNICALL Java_com_amazon_corretto_crypto_provider_AesGcmSpi_encryptInit__J_3B(
-    JNIEnv* pEnv, jclass, jlong ctxPtr, jbyteArray ivArray)
-{
-    try {
-        raii_env env(pEnv);
-
-        if (!ctxPtr)
-            throw java_ex(EX_NPE, "Null context");
-
-        EVP_CIPHER_CTX* ctx = reinterpret_cast<EVP_CIPHER_CTX*>(ctxPtr);
-        java_buffer iv = java_buffer::from_array(env, ivArray);
-
-        jni_borrow ivBorrow(env, iv, "iv");
-        if (unlikely(!EVP_CipherInit_ex(ctx, NULL, NULL, NULL, ivBorrow.data(), NATIVE_MODE_ENCRYPT))) {
-            throw java_ex::from_openssl(EX_RUNTIME_CRYPTO, "Failed to set IV");
-        }
-    } catch (java_ex& ex) {
-        ex.throw_to_java(pEnv);
-    }
-}
-
-JNIEXPORT jlong JNICALL Java_com_amazon_corretto_crypto_provider_AesGcmSpi_encryptInit___3B_3B(
-    JNIEnv* pEnv, jclass, jbyteArray keyArray, jbyteArray ivArray)
-=======
 JNIEXPORT jlong JNICALL Java_com_amazon_corretto_crypto_provider_AesGcmSpi_encryptInit(
     JNIEnv* pEnv, jclass, jlong ctxPtr, jboolean sameKey, jbyteArray keyArray, jbyteArray ivArray)
->>>>>>> 41145986
 {
     raii_cipher_ctx ctx;
 
@@ -277,16 +241,6 @@
     }
 }
 
-<<<<<<< HEAD
-JNIEXPORT void JNICALL Java_com_amazon_corretto_crypto_provider_AesGcmSpi_releaseContext(JNIEnv*, jclass, jlong ctxPtr)
-{
-    EVP_CIPHER_CTX* ctx = (EVP_CIPHER_CTX*)ctxPtr;
-
-    EVP_CIPHER_CTX_free(ctx);
-}
-
-=======
->>>>>>> 41145986
 JNIEXPORT jint JNICALL Java_com_amazon_corretto_crypto_provider_AesGcmSpi_encryptUpdate(JNIEnv* pEnv,
     jclass,
     jlong ctxPtr,
@@ -408,25 +362,6 @@
 
         java_buffer input = java_buffer::from_array(env, inputArray, inoffset, inlen);
         java_buffer result = java_buffer::from_array(env, resultArray, resultOffset);
-<<<<<<< HEAD
-        java_buffer iv = java_buffer::from_array(env, ivArray);
-
-        raii_cipher_ctx ctx;
-        if (ctxPtr) {
-            ctx.borrow(reinterpret_cast<EVP_CIPHER_CTX*>(ctxPtr));
-
-            jni_borrow ivBorrow(env, iv, "iv");
-            if (unlikely(!EVP_CipherInit_ex(ctx, NULL, NULL, NULL, ivBorrow.data(), NATIVE_MODE_DECRYPT))) {
-                throw java_ex::from_openssl(EX_RUNTIME_CRYPTO, "Failed to set IV");
-            }
-        } else {
-            ctx.init();
-            EVP_CIPHER_CTX_init(ctx);
-            java_buffer key = java_buffer::from_array(env, keyArray);
-            initContext(env, ctx, NATIVE_MODE_DECRYPT, key, iv);
-        }
-=======
->>>>>>> 41145986
 
         // Decrypt mode: Set the tag before we decrypt
         if (unlikely(tagLen > 16 || tagLen < 0)) {
