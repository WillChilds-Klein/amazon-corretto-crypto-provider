// Copyright Amazon.com Inc. or its affiliates. All Rights Reserved.
// SPDX-License-Identifier: Apache-2.0
#include "auto_free.h"
#include "bn.h"
#include "generated-headers.h"
#include "keyutils.h"
#include "util.h"
#include <openssl/bn.h>
#include <openssl/crypto.h>
#include <openssl/rsa.h>
#include <cstring> // for memset
#include <stdio.h>

using namespace AmazonCorrettoCryptoProvider;

JNIEXPORT jlong JNICALL Java_com_amazon_corretto_crypto_provider_RsaGen_generateEvpKey(
    JNIEnv* pEnv, jclass, jint bits, jboolean checkConsistency, jbyteArray pubExp)
{
    RSA_auto r = RSA_auto::from(RSA_new());

    try {
        raii_env env(pEnv);

        if (FIPS_mode() == 1) {
            // RSA_generate_key_fips performs extra checks so there is no need
            // to run post generation checks. This API generates keys with
            // public exponent F4; we ignore the public exponent here, but in
            // the Java layer, we check that the public exponent passed is F4.
            if (RSA_generate_key_fips(r, bits, NULL) != 1) {
                throw_openssl("Unable to generate key");
            }
        } else {
<<<<<<< HEAD
=======
            // AWS-LC requires that the bitlength be a multiple of 128 and will round down.
            // We want to guarantee that we return a key of at least the requested strength and so must
            // round up. We only do this in the non-FIPS branch because in FIPS mode we want to do
            // exactly what the application requests.
            if (bits % 128 != 0) {
                bits += 128 - (bits % 128);
            }

>>>>>>> 41145986
            BigNumObj bne;
            jarr2bn(env, pubExp, bne);

            if (RSA_generate_key_ex(r, bits, bne, NULL) != 1) {
                throw_openssl("Unable to generate key");
            }
<<<<<<< HEAD

            if (checkConsistency && RSA_check_key(r) != 1) {
                throw_openssl("Key failed consistency check");
            }
=======
>>>>>>> 41145986
        }

        EVP_PKEY_auto result = EVP_PKEY_auto::from(EVP_PKEY_new());
        CHECK_OPENSSL(result.isInitialized());
        CHECK_OPENSSL(EVP_PKEY_set1_RSA(result, r));

        return reinterpret_cast<jlong>(result.take());
    } catch (java_ex& ex) {
        ex.throw_to_java(pEnv);
        return 0;
    }
}<|MERGE_RESOLUTION|>--- conflicted
+++ resolved
@@ -30,8 +30,6 @@
                 throw_openssl("Unable to generate key");
             }
         } else {
-<<<<<<< HEAD
-=======
             // AWS-LC requires that the bitlength be a multiple of 128 and will round down.
             // We want to guarantee that we return a key of at least the requested strength and so must
             // round up. We only do this in the non-FIPS branch because in FIPS mode we want to do
@@ -40,20 +38,12 @@
                 bits += 128 - (bits % 128);
             }
 
->>>>>>> 41145986
             BigNumObj bne;
             jarr2bn(env, pubExp, bne);
 
             if (RSA_generate_key_ex(r, bits, bne, NULL) != 1) {
                 throw_openssl("Unable to generate key");
             }
-<<<<<<< HEAD
-
-            if (checkConsistency && RSA_check_key(r) != 1) {
-                throw_openssl("Key failed consistency check");
-            }
-=======
->>>>>>> 41145986
         }
 
         EVP_PKEY_auto result = EVP_PKEY_auto::from(EVP_PKEY_new());
