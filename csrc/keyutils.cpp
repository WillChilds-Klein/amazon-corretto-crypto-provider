--- conflicted
+++ resolved
@@ -1,7 +1,6 @@
 // Copyright Amazon.com Inc. or its affiliates. All Rights Reserved.
 // SPDX-License-Identifier: Apache-2.0
 
-#include <openssl/dh.h>
 #include <openssl/ec.h>
 #include <openssl/err.h>
 #include <openssl/evp.h>
@@ -9,13 +8,6 @@
 #include "keyutils.h"
 
 namespace AmazonCorrettoCryptoProvider {
-
-#define BN_null_if_zero(x) do { \
-  if ((x) && BN_is_zero(x)) { \
-    BN_clear_free(x); \
-    x = nullptr; \
-  } \
-} while(0)
 
 EVP_PKEY* der2EvpPrivateKey(const unsigned char* der, const int derLen, bool shouldCheckPrivate, const char* javaExceptionClass) {
   const unsigned char* der_mutable_ptr = der; // openssl modifies the input pointer
@@ -91,19 +83,14 @@
             }
             EVP_PKEY_set1_RSA(result, nulled_rsa);
             RSA_free(nulled_rsa); // Decrement reference counter
-<<<<<<< HEAD
-            RSA_blinding_off(nulled_rsa);
             shouldCheckPrivate = false; // We cannot check private keys without CRT parameters
-=======
->>>>>>> 97438d38
           }
       }
   }
 
-  if (shouldCheckPrivate && !checkPrivateKey(result))
-  {
-    EVP_PKEY_free(result);
-    throw_openssl(javaExceptionClass, "Key fails check");
+  if (shouldCheckPrivate && !checkKey(result)) {
+      EVP_PKEY_free(result);
+      throw_openssl(javaExceptionClass, "Key fails check");
   }
 
 
@@ -124,54 +111,48 @@
     throw_openssl(javaExceptionClass, "Unable to parse key");
   }
 
-  if (!checkPublicKey(result)) {
+  if (!checkKey(result)) {
       EVP_PKEY_free(result);
       throw_openssl(javaExceptionClass, "Key fails check");
   }
   return result;
 }
 
-bool checkPublicKey(EVP_PKEY *key)
+bool checkKey(const EVP_PKEY* key)
 {
-  // We can only check EVP_PKEY_CTX objects
-  EvpKeyContext ctx;
-  ctx.setKeyCtx(EVP_PKEY_CTX_new(key, NULL));
-  if (unlikely(ctx.getKeyCtx() == NULL))
-  {
-    throw_openssl(EX_RUNTIME_CRYPTO, "Unable to create EVP_PKEY_CTX");
-  }
-  int opensslResult = EVP_PKEY_public_check(ctx.getKeyCtx());
-  //  1: Success
-  // -2: Key type cannot be checked (so we'll let it through)
-  if (opensslResult == -2) {
-    // Clear the error queue since we know why it happened
-    ERR_clear_error();
-    opensslResult = 1;
-  }
+    int keyType = EVP_PKEY_base_id(key);
+    bool result = false;
 
-  return opensslResult == 1;
+    const RSA* rsaKey;
+    const BIGNUM* p;
+    const BIGNUM* q;
+    const EC_KEY* ecKey;
+
+    switch (keyType) {
+    case EVP_PKEY_RSA:
+        rsaKey = EVP_PKEY_get0_RSA(key);
+        RSA_get0_factors(rsaKey, &p, &q);
+        // RSA_check_key only works when sufficient private values are set
+        if (p && !BN_is_zero(p) && q && !BN_is_zero(q)) {
+            result = RSA_check_key(rsaKey) == 1;
+        } else {
+            // We don't have enough information to actually check the key
+            result = true;
+        }
+
+        break;
+    case EVP_PKEY_EC:
+        ecKey = EVP_PKEY_get0_EC_KEY(key);
+        result = EC_KEY_check_key(ecKey) == 1;
+
+        break;
+    default:
+        // Keys we can't check, we just claim are fine, because there is nothing else we can do.
+        result = true;
+    }
+    return result;
 }
 
-bool checkPrivateKey(EVP_PKEY* key) {
-  // We can only check EVP_PKEY_CTX objects
-  EvpKeyContext ctx;
-  ctx.setKeyCtx(EVP_PKEY_CTX_new(key, NULL));
-  if (unlikely(ctx.getKeyCtx() == NULL)) {
-    throw_openssl(EX_RUNTIME_CRYPTO, "Unable to create EVP_PKEY_CTX");
-  }
-  int opensslResult = EVP_PKEY_check(ctx.getKeyCtx());
-
-  //  1: Success
-  // -2: Key type cannot be checked (so we'll let it through)
-  if (opensslResult == -2)
-  {
-    // Clear the error queue since we know why it happened
-    ERR_clear_error();
-    opensslResult = 1;
-  }
-
-    return opensslResult == 1;
-}
 
 
 const EVP_MD* digestFromJstring(raii_env &env, jstring digestName) {
